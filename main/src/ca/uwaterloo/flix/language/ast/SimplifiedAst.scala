/*
 * Copyright 2015-2016 Magnus Madsen
 *
 * Licensed under the Apache License, Version 2.0 (the "License");
 * you may not use this file except in compliance with the License.
 * You may obtain a copy of the License at
 *
 *   http://www.apache.org/licenses/LICENSE-2.0
 *
 * Unless required by applicable law or agreed to in writing, software
 * distributed under the License is distributed on an "AS IS" BASIS,
 * WITHOUT WARRANTIES OR CONDITIONS OF ANY KIND, either express or implied.
 * See the License for the specific language governing permissions and
 * limitations under the License.
 */

package ca.uwaterloo.flix.language.ast

sealed trait SimplifiedAst

object SimplifiedAst {

  case class Root(definitions: Map[Symbol.DefnSym, SimplifiedAst.Definition.Constant],
                  enums: Map[Symbol.EnumSym, SimplifiedAst.Definition.Enum],
                  lattices: Map[Type, SimplifiedAst.Definition.Lattice],
                  tables: Map[Symbol.TableSym, SimplifiedAst.Table],
                  indexes: Map[Symbol.TableSym, SimplifiedAst.Definition.Index],
                  facts: List[SimplifiedAst.Constraint.Fact],
                  rules: List[SimplifiedAst.Constraint.Rule],
                  properties: List[SimplifiedAst.Property],
                  time: Time) extends SimplifiedAst

  sealed trait Definition

  object Definition {

    case class Constant(ann: Ast.Annotations,
                        sym: Symbol.DefnSym,
                        formals: List[SimplifiedAst.FormalParam],
                        exp: SimplifiedAst.Expression,
                        isSynthetic: Boolean,
                        tpe: Type,
                        loc: SourceLocation) extends SimplifiedAst.Definition

    case class Enum(sym: Symbol.EnumSym, cases: Map[String, SimplifiedAst.Case], loc: SourceLocation) extends SimplifiedAst.Definition

    case class Lattice(tpe: Type,
                       bot: SimplifiedAst.Expression,
                       top: SimplifiedAst.Expression,
                       leq: SimplifiedAst.Expression,
                       lub: SimplifiedAst.Expression,
                       glb: SimplifiedAst.Expression,
                       loc: SourceLocation) extends SimplifiedAst.Definition

    case class Index(sym: Symbol.TableSym,
                     indexes: Seq[Seq[Name.Ident]],
                     loc: SourceLocation) extends SimplifiedAst.Definition

  }

  sealed trait Table extends SimplifiedAst

  object Table {

    case class Relation(sym: Symbol.TableSym, attributes: List[SimplifiedAst.Attribute], loc: SourceLocation) extends SimplifiedAst.Table

    case class Lattice(sym: Symbol.TableSym, keys: List[SimplifiedAst.Attribute], value: SimplifiedAst.Attribute, loc: SourceLocation) extends SimplifiedAst.Table

  }

  sealed trait Constraint extends SimplifiedAst

  object Constraint {

    case class Fact(head: SimplifiedAst.Predicate.Head) extends SimplifiedAst.Constraint

    case class Rule(head: SimplifiedAst.Predicate.Head, body: List[SimplifiedAst.Predicate.Body]) extends SimplifiedAst.Constraint

  }

  sealed trait Expression extends SimplifiedAst {
    def tpe: Type

    def loc: SourceLocation
  }

  sealed trait LoadExpression extends Expression {
    val e: SimplifiedAst.Expression
    val offset: scala.Int
    val mask: scala.Int
    final val loc = SourceLocation.Unknown
  }

  sealed trait StoreExpression extends Expression {
    val e: SimplifiedAst.Expression
    val offset: scala.Int
    val v: SimplifiedAst.Expression
    val mask: Long
    final val targetMask = ~(mask << offset)
    final val tpe = Type.Int64
    final val loc = SourceLocation.Unknown
  }

  object Expression {

    case object Unit extends SimplifiedAst.Expression {
      final val tpe = Type.Unit
      final val loc = SourceLocation.Unknown
    }

    case object True extends SimplifiedAst.Expression {
      final val tpe = Type.Bool
      final val loc = SourceLocation.Unknown
    }

    case object False extends SimplifiedAst.Expression {
      final val tpe = Type.Bool
      final val loc = SourceLocation.Unknown
    }

    case class Char(lit: scala.Char) extends SimplifiedAst.Expression {
      final val tpe = Type.Char
      final val loc = SourceLocation.Unknown
    }

    case class Float32(lit: scala.Float) extends SimplifiedAst.Expression {
      final val tpe = Type.Float32
      final val loc = SourceLocation.Unknown
    }

    case class Float64(list: scala.Double) extends SimplifiedAst.Expression {
      final val tpe = Type.Float64
      final val loc = SourceLocation.Unknown
    }

    case class Int8(lit: scala.Byte) extends SimplifiedAst.Expression {
      final val tpe = Type.Int8
      final val loc = SourceLocation.Unknown
    }

    case class Int16(lit: scala.Short) extends SimplifiedAst.Expression {
      final val tpe = Type.Int16
      final val loc = SourceLocation.Unknown
    }

    case class Int32(lit: scala.Int) extends SimplifiedAst.Expression {
      final val tpe = Type.Int32
      final val loc = SourceLocation.Unknown
    }

    case class Int64(lit: scala.Long) extends SimplifiedAst.Expression {
      final val tpe = Type.Int64
      final val loc = SourceLocation.Unknown
    }

    case class BigInt(lit: java.math.BigInteger) extends SimplifiedAst.Expression {
      final val tpe = Type.BigInt
      final val loc = SourceLocation.Unknown
    }

    case class Str(lit: java.lang.String) extends SimplifiedAst.Expression {
      final val tpe = Type.Str
      final val loc = SourceLocation.Unknown
    }

    /**
      * An AST node representing a value (of type Bool) loaded from an Int64.
      *
      * @param e      the expression, returning an Int64, that the value is loaded from.
      * @param offset the offset (in bits) from the least significant bit that the value is loaded from.
      */
    case class LoadBool(e: SimplifiedAst.Expression, offset: scala.Int) extends SimplifiedAst.LoadExpression {
      val mask = 1
      val tpe = Type.Bool
    }

    /**
      * An AST node representing a value (of type Int8) loaded from an Int64.
      *
      * @param e      the expression, returning an Int64, that the value is loaded from.
      * @param offset the offset (in bits) from the least significant bit that the value is loaded from.
      */
    case class LoadInt8(e: SimplifiedAst.Expression, offset: scala.Int) extends SimplifiedAst.LoadExpression {
      val mask = 0xFF
      val tpe = Type.Int8
    }

    /**
      * An AST node representing a value (of type Int16) loaded from an Int64.
      *
      * @param e      the expression, returning an Int64, that the value is loaded from.
      * @param offset the offset (in bits) from the least significant bit that the value is loaded from.
      */
    case class LoadInt16(e: SimplifiedAst.Expression, offset: scala.Int) extends SimplifiedAst.LoadExpression {
      val mask = 0xFFFF
      val tpe = Type.Int16
    }

    /**
      * An AST node representing a value (of type Int32) loaded from an Int64.
      *
      * @param e      the expression, returning an Int64, that the value is loaded from.
      * @param offset the offset (in bits) from the least significant bit that the value is loaded from.
      */
    case class LoadInt32(e: SimplifiedAst.Expression, offset: scala.Int) extends SimplifiedAst.LoadExpression {
      // If we had unsigned ints, would be 0xFFFFFFFF
      val mask = -1
      val tpe = Type.Int32
    }

    /**
      * An AST node representing a value (of type Bool) to be stored into an Int64.
      *
      * @param e      the expression, returning an Int64, that the value is stored into.
      * @param offset the offset (in bits) from the least significant bit that the value is stored into.
      * @param v      the value to be stored.
      */
    case class StoreBool(e: SimplifiedAst.Expression,
                         offset: scala.Int,
                         v: SimplifiedAst.Expression) extends SimplifiedAst.StoreExpression {
      val mask = 0x1L
    }

    /**
      * An AST node representing a value (of type Int8) to be stored into an Int64.
      *
      * @param e      the expression, returning an Int64, that the value is stored into.
      * @param offset the offset (in bits) from the least significant bit that the value is stored into.
      * @param v      the value to be stored.
      */
    case class StoreInt8(e: SimplifiedAst.Expression,
                         offset: scala.Int,
                         v: SimplifiedAst.Expression) extends SimplifiedAst.StoreExpression {
      val mask = 0xFFL
    }

    /**
      * An AST node representing a value (of type Int16) to be stored into an Int64.
      *
      * @param e      the expression, returning an Int64, that the value is stored into.
      * @param offset the offset (in bits) from the least significant bit that the value is stored into.
      * @param v      the value to be stored.
      */
    case class StoreInt16(e: SimplifiedAst.Expression,
                          offset: scala.Int,
                          v: SimplifiedAst.Expression) extends SimplifiedAst.StoreExpression {
      val mask = 0xFFFFL
    }

    /**
      * An AST node representing a value (of type Int32) to be stored into an Int64.
      *
      * @param e      the expression, returning an Int64, that the value is stored into.
      * @param offset the offset (in bits) from the least significant bit that the value is stored into.
      * @param v      the value to be stored.
      */
    case class StoreInt32(e: SimplifiedAst.Expression,
                          offset: scala.Int,
                          v: SimplifiedAst.Expression) extends SimplifiedAst.StoreExpression {
      val mask = 0xFFFFFFFFL
    }

    /**
      * A typed AST node representing a local variable expression (i.e. a parameter or let-bound variable).
      *
      * @param sym    the name of the variable.
      * @param tpe    the type of the variable.
      * @param loc    the source location of the variable.
      */
    case class Var(sym: Symbol.VarSym, tpe: Type, loc: SourceLocation) extends SimplifiedAst.Expression

    /**
      * A typed AST node representing a reference to a top-level definition.
      *
      * @param sym the name of the reference.
      * @param tpe the type of the reference.
      * @param loc the source location of the reference.
      */
    case class Ref(sym: Symbol.DefnSym, tpe: Type, loc: SourceLocation) extends SimplifiedAst.Expression

    /**
      * A typed AST node representing a lambda function.
      *
      * A later phase/pass lifts these lambda functions to top-level definitions,
      * thus they no longer exist after lambda lifting.
      *
      * @param args the formal arguments to the lambda.
      * @param body the body expression of the lambda.
      * @param tpe  the type of the lambda.
      * @param loc  the source location of the lambda.
      */
    case class Lambda(args: List[SimplifiedAst.FormalParam], body: SimplifiedAst.Expression, tpe: Type, loc: SourceLocation) extends SimplifiedAst.Expression

    /**
      * A typed AST node representing a hook (native function).
      *
      * @param hook the hook representing the native function.
      * @param tpe  the type of the hook.
      * @param loc  the source location of the hook.
      */
    case class Hook(hook: Ast.Hook, tpe: Type, loc: SourceLocation) extends SimplifiedAst.Expression

    /**
      * A typed AST node representing the creation of a closure.
      *
      * MkClosure nodes are created during closure conversion, replacing Lambda nodes. Then, during lambda lifting,
      * MkClosure is replaced with MkClosureRef.
      *
      * @param lambda   the lambda associated with the closure.
      * @param freeVars the cached set of free variables occurring within the lambda expression.
      * @param tpe      the type of the closure.
      * @param loc      the source location of the lambda.
      */
    case class MkClosure(lambda: SimplifiedAst.Expression.Lambda, freeVars: List[FreeVar], tpe: Type, loc: SourceLocation) extends SimplifiedAst.Expression

    /**
      * A typed AST node representing the creation of a closure, with the lambda lifted and replaced by a ref.
      *
      * Free variables are bound at run time. MkClosureRef nodes may be created during closure conversion, but most of
      * them are created during lambda lifting, to replace MkClosure nodes.
      *
      * @param ref      the reference to the lambda associated with the closure.
      * @param freeVars the cached set of free variables occurring within the lambda expression.
      * @param tpe      the type of the closure.
      * @param loc      the source location of the lambda.
      */
    case class MkClosureRef(ref: SimplifiedAst.Expression.Ref, freeVars: List[FreeVar], tpe: Type, loc: SourceLocation) extends SimplifiedAst.Expression

    /**
      * A typed AST node representing a function call.
      *
      * @param sym  the name of the function being called.
      * @param args the function arguments.
      * @param tpe  the return type of the function.
      * @param loc  the source location of the expression.
      */
    case class ApplyRef(sym: Symbol.DefnSym, args: List[SimplifiedAst.Expression], tpe: Type, loc: SourceLocation) extends SimplifiedAst.Expression

    /**
      * A typed AST node representing a tail recursive call.
      *
      * @param sym     the name of the function being called.
      * @param formals the formal parameters.
      * @param actuals the actual parameters.
      * @param tpe     the return type of the function.
      * @param loc     the source location of the expression.
      */
    case class ApplyTail(sym: Symbol.DefnSym, formals: List[SimplifiedAst.FormalParam], actuals: List[SimplifiedAst.Expression], tpe: Type, loc: SourceLocation) extends SimplifiedAst.Expression

    /**
      * A typed AST node representing a function call.
      *
      * @param hook the hook being called
      * @param args the function arguments.
      * @param tpe  the return type of the function.
      * @param loc  the source location of the expression.
      */
    case class ApplyHook(hook: Ast.Hook, args: List[SimplifiedAst.Expression], tpe: Type, loc: SourceLocation) extends SimplifiedAst.Expression

    /**
      * A typed AST node representing a function call.
      *
      * @param exp  the function being called.
      * @param args the function arguments.
      * @param tpe  the return type of the function.
      * @param loc  the source location of the expression.
      */
    case class Apply(exp: SimplifiedAst.Expression, args: List[SimplifiedAst.Expression], tpe: Type, loc: SourceLocation) extends SimplifiedAst.Expression

    /**
      * A typed AST node representing a unary expression.
      *
      * @param op  the unary operator.
      * @param exp the expression.
      * @param tpe the type of the expression.
      * @param loc the source location of the expression.
      */
    case class Unary(op: UnaryOperator, exp: SimplifiedAst.Expression, tpe: Type, loc: SourceLocation) extends SimplifiedAst.Expression

    /**
      * A typed AST node representing a binary expression.
      *
      * @param op   the binary operator.
      * @param exp1 the left expression.
      * @param exp2 the right expression.
      * @param tpe  the type of the expression.
      * @param loc  the source location of the expression.
      */
    case class Binary(op: BinaryOperator, exp1: SimplifiedAst.Expression, exp2: SimplifiedAst.Expression, tpe: Type, loc: SourceLocation) extends SimplifiedAst.Expression

    /**
      * A typed AST node representing an if-then-else expression.
      *
      * @param exp1 the conditional expression.
      * @param exp2 the consequent expression.
      * @param exp3 the alternative expression.
      * @param tpe  the type of the consequent and alternative expression.
      * @param loc  the source location of the expression.
      */
    case class IfThenElse(exp1: SimplifiedAst.Expression, exp2: SimplifiedAst.Expression, exp3: SimplifiedAst.Expression, tpe: Type, loc: SourceLocation) extends SimplifiedAst.Expression

    /**
      * A typed AST node representing a let expression.
      *
      * @param sym    the name of the bound variable.
      * @param exp1   the value of the bound variable.
      * @param exp2   the body expression in which the bound variable is visible.
      * @param tpe    the type of the expression (which is equivalent to the type of the body expression).
      * @param loc    the source location of the expression.
      */
    case class Let(sym: Symbol.VarSym, exp1: SimplifiedAst.Expression, exp2: SimplifiedAst.Expression, tpe: Type, loc: SourceLocation) extends SimplifiedAst.Expression

    /**
      * A typed AST node representing a check-tag expression, i.e. check if the tag expression matches the given tag
      * identifier.
      *
      * @param tag the tag identifier.
      * @param exp the tag expression to check.
      * @param loc the source location of the expression.
      */
    case class CheckTag(tag: String, exp: SimplifiedAst.Expression, loc: SourceLocation) extends SimplifiedAst.Expression {
      final val tpe: Type = Type.Bool
    }

    /**
      * A typed AST node representing a dereference of the inner value of a tag, i.e. destruct a tag.
      *
      * @param tag the tag identifier.
      * @param exp the tag expression to destruct.
      * @param tpe the type of the inner tag value.
      * @param loc the source location of the expression.
      */
    case class GetTagValue(tag: String, exp: SimplifiedAst.Expression, tpe: Type, loc: SourceLocation) extends SimplifiedAst.Expression

    /**
      * A typed AST node representing a tagged expression.
      *
      * @param sym the name of the enum.
      * @param tag the name of the tag.
      * @param exp the expression.
      * @param tpe the type of the expression.
      * @param loc The source location of the tag.
      */
    case class Tag(sym: Symbol.EnumSym, tag: String, exp: SimplifiedAst.Expression, tpe: Type, loc: SourceLocation) extends SimplifiedAst.Expression

    /**
      * A typed AST node representing an index into a tuple, i.e. destruct a tuple.
      *
      * @param base   the tuple expression to index into.
      * @param offset the (0-based) offset of the tuple.
      * @param tpe    the type of the expression.
      * @param loc    the source location of the tuple.
      */
    case class GetTupleIndex(base: SimplifiedAst.Expression, offset: scala.Int, tpe: Type, loc: SourceLocation) extends SimplifiedAst.Expression

    case class Tuple(elms: List[SimplifiedAst.Expression], tpe: Type, loc: SourceLocation) extends SimplifiedAst.Expression

<<<<<<< HEAD
    case class FSet(elms: List[SimplifiedAst.Expression], tpe: Type, loc: SourceLocation) extends SimplifiedAst.Expression

    case class Existential(fparam: SimplifiedAst.FormalParam, exp: SimplifiedAst.Expression, loc: SourceLocation) extends SimplifiedAst.Expression {
=======
    case class Existential(params: List[SimplifiedAst.FormalParam], exp: SimplifiedAst.Expression, loc: SourceLocation) extends SimplifiedAst.Expression {
>>>>>>> c43cdb53
      def tpe: Type = Type.Bool
    }

    case class Universal(fparam: SimplifiedAst.FormalParam, exp: SimplifiedAst.Expression, loc: SourceLocation) extends SimplifiedAst.Expression {
      def tpe: Type = Type.Bool
    }

    case class UserError(tpe: Type, loc: SourceLocation) extends SimplifiedAst.Expression

    case class MatchError(tpe: Type, loc: SourceLocation) extends SimplifiedAst.Expression

    case class SwitchError(tpe: Type, loc: SourceLocation) extends SimplifiedAst.Expression

  }

  sealed trait Predicate extends SimplifiedAst {
    def loc: SourceLocation
  }

  object Predicate {

    sealed trait Head extends SimplifiedAst.Predicate

    object Head {

      case class True(loc: SourceLocation) extends SimplifiedAst.Predicate.Head

      case class False(loc: SourceLocation) extends SimplifiedAst.Predicate.Head

      case class Table(sym: Symbol.TableSym, terms: List[SimplifiedAst.Term.Head], loc: SourceLocation) extends SimplifiedAst.Predicate.Head

    }

    sealed trait Body extends SimplifiedAst.Predicate

    object Body {

      case class Table(sym: Symbol.TableSym, terms: List[SimplifiedAst.Term.Body], loc: SourceLocation) extends SimplifiedAst.Predicate.Body

      case class ApplyFilter(sym: Symbol.DefnSym, terms: List[SimplifiedAst.Term.Body], loc: SourceLocation) extends SimplifiedAst.Predicate.Body

      case class ApplyHookFilter(hook: Ast.Hook, terms: List[SimplifiedAst.Term.Body], loc: SourceLocation) extends SimplifiedAst.Predicate.Body

      case class NotEqual(sym1: Symbol.VarSym, sym2: Symbol.VarSym, loc: SourceLocation) extends SimplifiedAst.Predicate.Body

      case class Loop(sym: Symbol.VarSym, term: SimplifiedAst.Term.Head, loc: SourceLocation) extends SimplifiedAst.Predicate.Body

    }

  }

  object Term {

    sealed trait Head extends SimplifiedAst {
      def tpe: Type

      def loc: SourceLocation
    }

    object Head {

      case class Var(sym: Symbol.VarSym, tpe: Type, loc: SourceLocation) extends SimplifiedAst.Term.Head

      // TODO: Lambda lift?
      case class Exp(literal: SimplifiedAst.Expression, tpe: Type, loc: SourceLocation) extends SimplifiedAst.Term.Head

      // TODO: Can we get rid of this?
      case class Apply(sym: Symbol.DefnSym, args: List[SimplifiedAst.Term.Head], tpe: Type, loc: SourceLocation) extends SimplifiedAst.Term.Head {

      }

      // TODO: To be replaced.
      case class ApplyHook(hook: Ast.Hook, args: List[SimplifiedAst.Term.Head], tpe: Type, loc: SourceLocation) extends SimplifiedAst.Term.Head

    }

    sealed trait Body extends SimplifiedAst {
      def tpe: Type

      def loc: SourceLocation
    }

    object Body {

      case class Wildcard(tpe: Type, loc: SourceLocation) extends SimplifiedAst.Term.Body

      case class Var(sym: Symbol.VarSym, v: scala.Int, tpe: Type, loc: SourceLocation) extends SimplifiedAst.Term.Body

      // TODO: Lambda lift?
      case class Exp(e: SimplifiedAst.Expression, tpe: Type, loc: SourceLocation) extends SimplifiedAst.Term.Body

    }

  }

  case class Attribute(name: String, tpe: Type) extends SimplifiedAst

  case class Case(enum: Name.Ident, tag: Name.Ident, tpe: Type) extends SimplifiedAst

  case class FormalParam(sym: Symbol.VarSym, tpe: Type) extends SimplifiedAst

  case class FreeVar(sym: Symbol.VarSym, tpe: Type) extends SimplifiedAst

  case class Property(law: Symbol.DefnSym, defn: Symbol.DefnSym, exp: SimplifiedAst.Expression) extends SimplifiedAst

}<|MERGE_RESOLUTION|>--- conflicted
+++ resolved
@@ -455,13 +455,7 @@
 
     case class Tuple(elms: List[SimplifiedAst.Expression], tpe: Type, loc: SourceLocation) extends SimplifiedAst.Expression
 
-<<<<<<< HEAD
-    case class FSet(elms: List[SimplifiedAst.Expression], tpe: Type, loc: SourceLocation) extends SimplifiedAst.Expression
-
     case class Existential(fparam: SimplifiedAst.FormalParam, exp: SimplifiedAst.Expression, loc: SourceLocation) extends SimplifiedAst.Expression {
-=======
-    case class Existential(params: List[SimplifiedAst.FormalParam], exp: SimplifiedAst.Expression, loc: SourceLocation) extends SimplifiedAst.Expression {
->>>>>>> c43cdb53
       def tpe: Type = Type.Bool
     }
 
