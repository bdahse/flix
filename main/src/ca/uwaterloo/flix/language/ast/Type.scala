/*
 * Copyright 2015-2016 Magnus Madsen
 *
 * Licensed under the Apache License, Version 2.0 (the "License");
 * you may not use this file except in compliance with the License.
 * You may obtain a copy of the License at
 *
 *   http://www.apache.org/licenses/LICENSE-2.0
 *
 * Unless required by applicable law or agreed to in writing, software
 * distributed under the License is distributed on an "AS IS" BASIS,
 * WITHOUT WARRANTIES OR CONDITIONS OF ANY KIND, either express or implied.
 * See the License for the specific language governing permissions and
 * limitations under the License.
 */

package ca.uwaterloo.flix.language.ast

import ca.uwaterloo.flix.language.GenSym
import ca.uwaterloo.flix.util.InternalCompilerException
import ca.uwaterloo.flix.util.tc.Show

/**
  * Representation of types.
  */
sealed trait Type {
  /**
    * The kind of `this` type.
    */
  def kind: Kind

  /**
    * Returns the type variables in `this` type.
    */
  def typeVars: Set[Type.Var] = this match {
    case x: Type.Var => Set(x)
    case Type.Unit => Set.empty
    case Type.Bool => Set.empty
    case Type.Char => Set.empty
    case Type.Float32 => Set.empty
    case Type.Float64 => Set.empty
    case Type.Int8 => Set.empty
    case Type.Int16 => Set.empty
    case Type.Int32 => Set.empty
    case Type.Int64 => Set.empty
    case Type.BigInt => Set.empty
    case Type.Str => Set.empty
    case Type.Array => Set.empty
<<<<<<< HEAD
    case Type.Vector => Set.empty
    case Type.Native => Set.empty
=======
    case Type.Native(clazz) => Set.empty
>>>>>>> d0cee5a1
    case Type.Ref => Set.empty
    case Type.Zero => Set.empty
    case Type.Succ(n, t) => Set.empty
    case Type.Arrow(l) => Set.empty
    case Type.Tuple(l) => Set.empty
    case Type.Enum(enumName, kind) => Set.empty
    case Type.Apply(tpe1, tpe2) => tpe1.typeVars ++ tpe2.typeVars
  }

  /**
    * Returns the type constructor of `this` type.
    *
    * For example,
    *
    * Celsius                       =>      Celsius
    * Option[Int]                   =>      Option
    * Arrow[Bool, Char]             =>      Arrow
    * Tuple[Bool, Int]              =>      Tuple
    * Result[Bool, Int]             =>      Result
    * Result[Bool][Int]             =>      Result
    * Option[Result[Bool, Int]]     =>      Option
    */
  def typeConstructor: Type = this match {
    case Type.Apply(t1, _) => t1.typeConstructor
    case _ => this
  }

  /**
    * Returns the type arguments of `this` type.
    *
    * For example,
    *
    * Celsius                       =>      Nil
    * Option[Int]                   =>      Int :: Nil
    * Arrow[Bool, Char]             =>      Bool :: Char :: Nil
    * Tuple[Bool, Int]              =>      Bool :: Int :: Nil
    * Result[Bool, Int]             =>      Bool :: Int :: Nil
    * Result[Bool][Int]             =>      Bool :: Int :: Nil
    * Option[Result[Bool, Int]]     =>      Result[Bool, Int] :: Nil
    */
  def typeArguments: List[Type] = this match {
    case Type.Apply(tpe1, tpe2) => tpe1.typeArguments ::: tpe2 :: Nil
    case _ => Nil
  }

  /**
    * Returns `true` if `this` type is an arrow type.
    */
  def isArrow: Boolean = typeConstructor match {
    case Type.Arrow(l) => true
    case _ => false
  }

  /**
    * Returns `true` if `this` type is an enum type.
    */
  def isEnum: Boolean = typeConstructor match {
    case Type.Enum(sym, kind) => true
    case _ => false
  }

  /**
    * Returns `true` if `this` type is a tuple type.
    */
  def isTuple: Boolean = typeConstructor match {
    case Type.Tuple(l) => true
    case _ => false
  }

  /**
    * Returns `true` if `this` type is a reference type.
    */
  def isRef: Boolean = typeConstructor match {
    case Type.Ref => true
    case _ => false
  }

  /**
    * Returns `true` if `this` type does not contain type variables.
    */
  def isDeterminate: Boolean = this match {
    case Type.Var(id, kind) => false
    case Type.Apply(tpe1, tpe2) => tpe1.isDeterminate && tpe2.isDeterminate
    case _ => true
  }

  /**
    * Returns a human readable string representation of `this` type.
    */
  override def toString: String = this match {
    case tvar@Type.Var(x, k) => tvar.getText.getOrElse("'" + x)
    case Type.Unit => "Unit"
    case Type.Bool => "Bool"
    case Type.Char => "Char"
    case Type.Float32 => "Float32"
    case Type.Float64 => "Float64"
    case Type.Int8 => "Int8"
    case Type.Int16 => "Int16"
    case Type.Int32 => "Int32"
    case Type.Int64 => "Int64"
    case Type.BigInt => "BigInt"
    case Type.Str => "Str"
    case Type.Array => "Array"
<<<<<<< HEAD
    case Type.Vector => "Vector"
    case Type.Zero => "Zero"
    case Type.Succ(n, t) => s"Successor($n, $t)"
    case Type.Native => "Native"
=======
    case Type.Native(clazz) => "Native"
>>>>>>> d0cee5a1
    case Type.Ref => "Ref"
    case Type.Arrow(l) => s"Arrow($l)"
    case Type.Enum(enum, kind) => enum.toString
    case Type.Tuple(l) => s"Tuple($l)"
    case Type.Apply(tpe1, tpe2) => s"$tpe1[$tpe2]"
  }

}

object Type {

  /////////////////////////////////////////////////////////////////////////////
  // Types                                                                   //
  /////////////////////////////////////////////////////////////////////////////

  /**
    * A type variable expression.
    */
  case class Var(id: Int, kind: Kind) extends Type {
    /**
      * The optional textual name of `this` type variable.
      */
    private var text: Option[String] = None

    /**
      * Optionally returns the textual name of `this` type variable.
      */
    def getText: Option[String] = text

    /**
      * Sets the textual name of `this` type variable.
      */
    def setText(s: String): Unit = {
      text = Some(s)
    }

    /**
      * Returns `true` if `this` type variable is equal to `o`.
      */
    override def equals(o: scala.Any): Boolean = o match {
      case that: Var => this.id == that.id
      case _ => false
    }

    /**
      * Returns the hash code of `this` type variable.
      */
    override def hashCode(): Int = id
  }

  /**
    * A type constructor that represents the unit value.
    */
  case object Unit extends Type {
    def kind: Kind = Kind.Star
  }

  /**
    * A type constructor that represent boolean values.
    */
  case object Bool extends Type {
    def kind: Kind = Kind.Star
  }

  /**
    * A type constructor that represent character values.
    */
  case object Char extends Type {
    def kind: Kind = Kind.Star
  }

  /**
    * A type constructor that represent 32-bit floating point numbers.
    */
  case object Float32 extends Type {
    def kind: Kind = Kind.Star
  }

  /**
    * A type constructor that represent 64-bit floating point numbers.
    */
  case object Float64 extends Type {
    def kind: Kind = Kind.Star
  }

  /**
    * A type constructor that represent 8-bit signed integers.
    */
  case object Int8 extends Type {
    def kind: Kind = Kind.Star
  }

  /**
    * A type constructor that represent 16-bit signed integers.
    */
  case object Int16 extends Type {
    def kind: Kind = Kind.Star
  }

  /**
    * A type constructor that represent 32-bit signed integers.
    */
  case object Int32 extends Type {
    def kind: Kind = Kind.Star
  }

  /**
    * A type constructor that represent 64-bit signed integers.
    */
  case object Int64 extends Type {
    def kind: Kind = Kind.Star
  }

  /**
    * A type constructor that represent arbitrary-precision integers.
    */
  case object BigInt extends Type {
    def kind: Kind = Kind.Star
  }

  /**
    * A type constructor that represent strings.
    */
  case object Str extends Type {
    def kind: Kind = Kind.Star
  }

  /**
    * A type constructor that represent arrays.
    */
  case object Array extends Type {
    def kind: Kind = Kind.Star
  }

  /**
<<<<<<< HEAD
    * A type constructor that represent vectors.
    */
  case object Vector extends Type {
    def kind: Kind = Kind.Star
  }

  /**
    * A type constructor that represent native objects.
=======
    * A type constructor that represent JVM types.
>>>>>>> d0cee5a1
    */
  case class Native(clazz: Class[_]) extends Type {
    def kind: Kind = Kind.Star
  }

  /**
    * A type constructor that represents references.
    */
  case object Ref extends Type {
    def kind: Kind = Kind.Star
  }

  /**
    * A type expression that represents functions.
    */
  case class Arrow(length: Int) extends Type {
    def kind: Kind = Kind.Arrow((0 until length).map(_ => Kind.Star).toList, Kind.Star)
  }

  /**
    * A type constructor that represents enums.
    *
    * @param sym  the symbol of the enum.
    * @param kind the kind of the enum.
    */
  case class Enum(sym: Symbol.EnumSym, kind: Kind) extends Type

  /**
    * A type constructor that represents tuples of the given `length`.
    */
  case class Tuple(length: Int) extends Type {
    def kind: Kind = Kind.Arrow((0 until length).map(_ => Kind.Star).toList, Kind.Star)
  }

  case object Zero extends Type {
    def kind: Kind = Kind.Star
  }

  case class Succ(len: Int, t: Type) extends Type {
    def kind: Kind = Kind.Star
  }

  /**
    * A type expression that a type application tpe1[tpe2].
    */
  case class Apply(tpe1: Type, tpe2: Type) extends Type {
    /**
      * Returns the kind of `this` type.
      *
      * The kind of a type application can unique be determined
      * from the kind of the first type argument `t1`.
      */
    def kind: Kind = tpe1.kind match {
      case Kind.Star => throw InternalCompilerException("Illegal kind.")
      case Kind.Arrow(_, k) => k
    }
  }

  /////////////////////////////////////////////////////////////////////////////
  // Helper Functions                                                        //
  /////////////////////////////////////////////////////////////////////////////
  /**
    * Returns a fresh type variable.
    */
  def freshTypeVar(k: Kind = Kind.Star)(implicit genSym: GenSym): Type.Var = Type.Var(genSym.freshId(), k)

  /**
<<<<<<< HEAD
    * Constructs the function type A -> B where `A` is the given type `a` and `B` is the given type `b`.
=======
    * Constructs the array type [| a |] where `a` is the given type.
    */
  def mkArray(a: Type): Type = Apply(Array, a)

  /**
    * Constructs the arrow type A -> B.
>>>>>>> d0cee5a1
    */
  def mkArrow(a: Type, b: Type): Type = Apply(Apply(Arrow(2), a), b)

  /**
    * Constructs the arrow type A_1 -> .. -> A_n -> B.
    */
  def mkArrow(as: List[Type], b: Type): Type = {
    as.foldRight(b)(mkArrow)
  }

  /**
    * Constructs the arrow type [A] -> B.
    */
  def mkUncurriedArrow(as: List[Type], b: Type): Type = {
    val arrow = Arrow(as.length + 1)
    val inner = as.foldLeft(arrow: Type) {
      case (acc, x) => Apply(acc, x)
    }
    Apply(inner, b)
  }

  /**
    * Constructs the tuple type (A, B, ...) where the types are drawn from the list `ts`.
    */
  def mkTuple(ts: Type*): Type = mkTuple(ts.toList)

  /**
    * Constructs the tuple type (A, B, ...) where the types are drawn from the list `ts`.
    */
  def mkTuple(ts: List[Type]): Type = {
    val tuple = Tuple(ts.length)
    ts.foldLeft(tuple: Type) {
      case (acc, x) => Apply(acc, x)
    }
  }

  /**
    * Constructs the array type [elmType] where 'elmType' is the given type.
    */
  def mkArray(elmType: Type): Type = Apply(Array, elmType)

  /**
    * Return the inner type of the array or vector
    *
    * For example given Array[Int] return Int,
    * and given Vector[Int, 5] return Int.
    */
  def getArrayInnerType(tpe: Type): Type = {
    tpe match {
      case Type.Apply(Type.Array, t) => t
      case Type.Apply(Type.Apply(Type.Vector, t), _) => t
      case _ => throw InternalCompilerException(s"Excepted array or vector type. Actual type: '$tpe' ")
    }
  }

  /**
    * Constructs the vector type [|elmType, Len|] where
    * @param elmType is the given element type
    * @param len is the given length of the vector.
    *
    * len expected input is an instance of Succ(Int, Type), where Int is the length, and Type is either Type.Zero or a fresh variable.
    */
  def mkVector(elmType: Type, len: Type) : Type = Apply(Apply(Vector, elmType), len)


  /**
    * Constructs the set type of A.
    */
  def mkFSet(a: Type): Type = {
    Type.Apply(Type.Enum(Symbol.mkEnumSym("Set"), Kind.Arrow(List(Kind.Star), Kind.Star)), a)
  }

  /**
    * Replaces every free occurrence of a type variable in `typeVars`
    * with a fresh type variable in the given type `tpe`.
    */
  def refreshTypeVars(typeVars: List[Type.Var], tpe: Type)(implicit genSym: GenSym): Type = {
    val freshVars = typeVars.foldLeft(Map.empty[Int, Type.Var]) {
      case (macc, tvar) => macc + (tvar.id -> freshTypeVar(tvar.kind))
    }

    /**
      * Replaces every variable occurrence in the given type using the map `freeVars`.
      */
    def visit(t0: Type): Type = t0 match {
      case Type.Var(x, k) => freshVars.getOrElse(x, t0)
      case Type.Unit => Type.Unit
      case Type.Bool => Type.Bool
      case Type.Char => Type.Char
      case Type.Float32 => Type.Float32
      case Type.Float64 => Type.Float64
      case Type.Int8 => Type.Int8
      case Type.Int16 => Type.Int16
      case Type.Int32 => Type.Int32
      case Type.Int64 => Type.Int64
      case Type.BigInt => Type.BigInt
      case Type.Str => Type.Str
      case Type.Array => Type.Array
<<<<<<< HEAD
      case Type.Vector => Type.Vector
      case Type.Native => Type.Native
=======
      case Type.Native(clazz) => Type.Native(clazz)
>>>>>>> d0cee5a1
      case Type.Ref => Type.Ref
      case Type.Arrow(l) => Type.Arrow(l)
      case Type.Tuple(l) => Type.Tuple(l)
      case Type.Zero => Type.Zero
      case Type.Succ(n, t) => Type.Succ(n, t)
      case Type.Apply(tpe1, tpe2) => Type.Apply(visit(tpe1), visit(tpe2))
      case Type.Enum(enum, kind) => Type.Enum(enum, kind)
    }

    visit(tpe)
  }

  /////////////////////////////////////////////////////////////////////////////
  // Type Class Instances                                                    //
  /////////////////////////////////////////////////////////////////////////////
  /**
    * Show instance for Type.
    */
  implicit object ShowInstance extends Show[Type] {
    def show(a: Type): String = {
      /**
        * Local visitor.
        */
      def visit(tpe: Type, m: Map[Int, String]): String = {
        // Retrieve the type constructor and type arguments.
        val base = tpe.typeConstructor
        val args = tpe.typeArguments

        base match {
          //
          // Type Variable.
          //
          case Type.Var(id, kind) => m(id)

          //
          // Primitive Types.
          //
          case Type.Unit => "Unit"
          case Type.Bool => "Bool"
          case Type.Char => "Char"
          case Type.Float32 => "Float32"
          case Type.Float64 => "Float64"
          case Type.Int8 => "Int8"
          case Type.Int16 => "Int16"
          case Type.Int32 => "Int32"
          case Type.Int64 => "Int64"
          case Type.BigInt => "BigInt"
          case Type.Str => "String"
          case Type.Array => "Array"
<<<<<<< HEAD
          case Type.Vector => "Vector"
          case Type.Zero => "Zero"
          case Type.Succ(n, t) => n.toString + " " + t.toString
          case Type.Native => "Native"
=======
          case Type.Native(clazz) => "#" + clazz.getName
>>>>>>> d0cee5a1
          case Type.Ref => "Ref"

          //
          // Arrow.
          //
          case Type.Arrow(l) =>
            val argumentTypes = args.init
            val resultType = args.last
            if (argumentTypes.length == 1) {
              visit(argumentTypes.head, m) + " -> " + visit(resultType, m)
            } else {
              "(" + argumentTypes.map(visit(_, m)).mkString(", ") + ") -> " + visit(resultType, m)
            }

          //
          // Tuple.
          //
          case Type.Tuple(l) =>
            "(" + args.map(visit(_, m)).mkString(", ") + ")"

          //
          // Enum.
          //
          case Type.Enum(sym, kind) =>
            if (args.isEmpty) {
              sym.toString
            } else {
              sym.toString + "[" + args.map(visit(_, m)).mkString(", ") + "]"
            }

          //
          // Type Application.
          //
          case Type.Apply(tpe1, tpe2) => visit(tpe1, m) + "[" + visit(tpe2, m) + "]"
        }
      }

      //
      // Compute a mapping from type variables to human readable variable names.
      //
      // E.g. the type variable 8192 might be mapped to 'a'.
      //  and the type variable 8193 might be mapped to 'b'.
      //
      val var2str = a.typeVars.toList.sortBy(_.id).zipWithIndex.map {
        case (tvar, index) => tvar.id -> (index + 'a').toChar.toString
      }.toMap

      visit(a, var2str)
    }
  }

}<|MERGE_RESOLUTION|>--- conflicted
+++ resolved
@@ -46,12 +46,8 @@
     case Type.BigInt => Set.empty
     case Type.Str => Set.empty
     case Type.Array => Set.empty
-<<<<<<< HEAD
     case Type.Vector => Set.empty
-    case Type.Native => Set.empty
-=======
     case Type.Native(clazz) => Set.empty
->>>>>>> d0cee5a1
     case Type.Ref => Set.empty
     case Type.Zero => Set.empty
     case Type.Succ(n, t) => Set.empty
@@ -155,14 +151,10 @@
     case Type.BigInt => "BigInt"
     case Type.Str => "Str"
     case Type.Array => "Array"
-<<<<<<< HEAD
     case Type.Vector => "Vector"
     case Type.Zero => "Zero"
     case Type.Succ(n, t) => s"Successor($n, $t)"
-    case Type.Native => "Native"
-=======
     case Type.Native(clazz) => "Native"
->>>>>>> d0cee5a1
     case Type.Ref => "Ref"
     case Type.Arrow(l) => s"Arrow($l)"
     case Type.Enum(enum, kind) => enum.toString
@@ -298,7 +290,6 @@
   }
 
   /**
-<<<<<<< HEAD
     * A type constructor that represent vectors.
     */
   case object Vector extends Type {
@@ -307,9 +298,6 @@
 
   /**
     * A type constructor that represent native objects.
-=======
-    * A type constructor that represent JVM types.
->>>>>>> d0cee5a1
     */
   case class Native(clazz: Class[_]) extends Type {
     def kind: Kind = Kind.Star
@@ -377,16 +365,7 @@
   def freshTypeVar(k: Kind = Kind.Star)(implicit genSym: GenSym): Type.Var = Type.Var(genSym.freshId(), k)
 
   /**
-<<<<<<< HEAD
-    * Constructs the function type A -> B where `A` is the given type `a` and `B` is the given type `b`.
-=======
-    * Constructs the array type [| a |] where `a` is the given type.
-    */
-  def mkArray(a: Type): Type = Apply(Array, a)
-
-  /**
     * Constructs the arrow type A -> B.
->>>>>>> d0cee5a1
     */
   def mkArrow(a: Type, b: Type): Type = Apply(Apply(Arrow(2), a), b)
 
@@ -485,12 +464,8 @@
       case Type.BigInt => Type.BigInt
       case Type.Str => Type.Str
       case Type.Array => Type.Array
-<<<<<<< HEAD
       case Type.Vector => Type.Vector
-      case Type.Native => Type.Native
-=======
       case Type.Native(clazz) => Type.Native(clazz)
->>>>>>> d0cee5a1
       case Type.Ref => Type.Ref
       case Type.Arrow(l) => Type.Arrow(l)
       case Type.Tuple(l) => Type.Tuple(l)
@@ -540,14 +515,10 @@
           case Type.BigInt => "BigInt"
           case Type.Str => "String"
           case Type.Array => "Array"
-<<<<<<< HEAD
           case Type.Vector => "Vector"
           case Type.Zero => "Zero"
           case Type.Succ(n, t) => n.toString + " " + t.toString
-          case Type.Native => "Native"
-=======
           case Type.Native(clazz) => "#" + clazz.getName
->>>>>>> d0cee5a1
           case Type.Ref => "Ref"
 
           //
