/*
 * Copyright 2015-2016 Ming-Ho Yee
 *
 * Licensed under the Apache License, Version 2.0 (the "License");
 * you may not use this file except in compliance with the License.
 * You may obtain a copy of the License at
 *
 *   http://www.apache.org/licenses/LICENSE-2.0
 *
 * Unless required by applicable law or agreed to in writing, software
 * distributed under the License is distributed on an "AS IS" BASIS,
 * WITHOUT WARRANTIES OR CONDITIONS OF ANY KIND, either express or implied.
 * See the License for the specific language governing permissions and
 * limitations under the License.
 */

package ca.uwaterloo.flix.language.phase

import ca.uwaterloo.flix.language.GenSym
import ca.uwaterloo.flix.language.ast.SimplifiedAst.{CatchRule, Expression, HandlerBinding}
import ca.uwaterloo.flix.language.ast.{Ast, SimplifiedAst, SourceLocation, Symbol, Type}
import ca.uwaterloo.flix.util.InternalCompilerException

import scala.collection.mutable

object ClosureConv {

  /**
    * Performs closure conversion on the given expression `e`.
    */
  def visitExp(exp0: SimplifiedAst.Expression)(implicit genSym: GenSym): SimplifiedAst.Expression = exp0 match {
    case Expression.Unit => exp0
    case Expression.True => exp0
    case Expression.False => exp0
    case Expression.Char(lit) => exp0
    case Expression.Float32(lit) => exp0
    case Expression.Float64(lit) => exp0
    case Expression.Int8(lit) => exp0
    case Expression.Int16(lit) => exp0
    case Expression.Int32(lit) => exp0
    case Expression.Int64(lit) => exp0
    case Expression.BigInt(lit) => exp0
    case Expression.Str(lit) => exp0

    case Expression.Var(sym, tpe, loc) => exp0

    case Expression.Def(sym, tpe, loc) =>
      // The Def expression did not occur in an Apply expression.
      // We must create a closure, without free variables, of the definition symbol.
      Expression.Closure(sym, List.empty, tpe, loc)

    case Expression.Eff(sym, tpe, loc) => ??? // TODO

    case Expression.Lambda(args, body, tpe, loc) =>
      // Retrieve the type of the function.
      val ts = tpe.typeArguments
      val (targs, tresult) = (ts.init, ts.last)

      // Convert lambdas to closures. This is the main part of the `convert` function.
      // Closure conversion happens as follows:

      // First, we collect the free variables in the lambda expression.
      // NB: We pass the lambda expression (instead of its body) to account for bound arguments.
      val freeVars = freeVariables(exp0).toList

      // We prepend the free variables to the arguments list. Thus all variables within the lambda body will be treated
      // uniformly. The implementation will supply values for the free variables, without any effort from the caller.
      // We introduce new symbols for each introduced parameter and replace their occurrence in the body.
      val subst = mutable.Map.empty[Symbol.VarSym, Symbol.VarSym]
      val newArgs = freeVars.map {
        case (oldSym, ptype) =>
          val newSym = Symbol.freshVarSym(oldSym)
          subst += (oldSym -> newSym)
          SimplifiedAst.FormalParam(newSym, Ast.Modifiers.Empty, ptype, SourceLocation.Unknown)
      } ++ args

      // Update the lambda type.
      val argTpes = freeVars.map(_._2) ++ targs
      val newTpe = Type.mkUncurriedArrow(argTpes, tresult)

      // We rewrite the lambda with its new arguments list and new body, with any nested lambdas also converted.
      val lambda = Expression.Lambda(newArgs, visitExp(replace(body, subst.toMap)), newTpe, loc)

      // At this point, `lambda` is the original lambda expression, but with all free variables converted to new
      // arguments, prepended to the original arguments list. Additionally, any lambdas within the body have also been
      // closure converted.

      // We return a MkClosure node, which contains `lambda` (rewritten to have extra arguments so there are no more
      // free variables) as well as the cached `freeVars`. The closure will actually be created at run time, where the
      // values for the free variables are bound and stored in the closure structure. When the closure is called, the
      // bound values are passed as arguments.
      // Note that MkClosure keeps the old lambda type.
      // In a later phase, we will lift the lambda to a top-level definition.
      Expression.LambdaClosure(lambda, freeVars.map(v => SimplifiedAst.FreeVar(v._1, v._2)), tpe, loc)

    case Expression.Apply(e, args, tpe, loc) =>
      // We're trying to call some expression `e`. If `e` is a Ref, then it's a top-level function, so we directly call
      // it with ApplyRef. We remove the Ref node and don't recurse on it to avoid creating a closure.
      // We do something similar if `e` is a Hook, where we transform Apply to ApplyHook.
      e match {
        case Expression.Def(sym, _, _) => Expression.ApplyDef(sym, args.map(visitExp), tpe, loc)
        case Expression.Eff(sym, _, _) => Expression.ApplyEff(sym, args.map(visitExp), tpe, loc)
        case _ => Expression.ApplyClo(visitExp(e), args.map(visitExp), tpe, loc)
      }


    case Expression.Unary(sop, op, e, tpe, loc) =>
      Expression.Unary(sop, op, visitExp(e), tpe, loc)

    case Expression.Binary(sop, op, e1, e2, tpe, loc) =>
      Expression.Binary(sop, op, visitExp(e1), visitExp(e2), tpe, loc)

    case Expression.IfThenElse(e1, e2, e3, tpe, loc) =>
      Expression.IfThenElse(visitExp(e1), visitExp(e2), visitExp(e3), tpe, loc)

    case Expression.Branch(exp, branches, tpe, loc) =>
      val e = visitExp(exp)
      val bs = branches map {
        case (sym, br) => sym -> visitExp(br)
      }
      Expression.Branch(e, bs, tpe, loc)

    case Expression.JumpTo(sym, tpe, loc) =>
      Expression.JumpTo(sym, tpe, loc)

    case Expression.Let(sym, e1, e2, tpe, loc) =>
      Expression.Let(sym, visitExp(e1), visitExp(e2), tpe, loc)

    case Expression.LetRec(sym, e1, e2, tpe, loc) =>
      Expression.LetRec(sym, visitExp(e1), visitExp(e2), tpe, loc)

    case Expression.Is(sym, tag, e, loc) =>
      Expression.Is(sym, tag, visitExp(e), loc)

    case Expression.Tag(enum, tag, e, tpe, loc) =>
      Expression.Tag(enum, tag, visitExp(e), tpe, loc)

    case Expression.Untag(sym, tag, e, tpe, loc) =>
      Expression.Untag(sym, tag, visitExp(e), tpe, loc)

    case Expression.Index(e, offset, tpe, loc) =>
      Expression.Index(visitExp(e), offset, tpe, loc)

    case Expression.Tuple(elms, tpe, loc) =>
      Expression.Tuple(elms.map(visitExp), tpe, loc)

    case Expression.ArrayLit(elms, tpe, loc) =>
      Expression.ArrayLit(elms.map(convert), tpe, loc)

    case Expression.ArrayNew(elm, len, tpe, loc) =>
<<<<<<< HEAD
      val e1 = convert(elm)
      val e2 = convert(len)
      Expression.ArrayNew(e1, e2, tpe, loc)

    case Expression.ArrayLoad(exp1, exp2, tpe, loc) =>
      val e1 = convert(exp1)
      val e2 = convert(exp2)
      Expression.ArrayLoad(e1, e2, tpe, loc)

    case Expression.ArrayStore(exp1, exp2, exp3, tpe, loc) =>
      val e1 = convert(exp1)
      val e2 = convert(exp2)
      val e3 = convert(exp3)
      Expression.ArrayStore(e1, e2, e3, tpe, loc)

    case Expression.ArrayLength(exp, tpe, loc) =>
      val e = convert(exp)
      Expression.ArrayLength(e, tpe, loc)

    case Expression.ArraySlice(exp1, exp2, exp3, tpe, loc) =>
      val e1 = convert(exp1)
      val e2 = convert(exp2)
      val e3 = convert(exp3)
      Expression.ArraySlice(e1, e2, e3, tpe, loc)
=======
      val e = visitExp(elm)
      Expression.ArrayNew(e, len, tpe, loc)

    case Expression.ArrayLit(elms, tpe, loc) =>
      val es = elms.mapConserve(visitExp)
      Expression.ArrayLit(es, tpe, loc)

    case Expression.ArrayLoad(base, index, tpe, loc) =>
      val b = visitExp(base)
      val i = visitExp(index)
      Expression.ArrayLoad(b, i, tpe, loc)

    case Expression.ArrayStore(base, index, value, tpe, loc) =>
      val b = visitExp(base)
      val i = visitExp(index)
      val v = visitExp(value)
      Expression.ArrayStore(b, i, v, tpe, loc)
>>>>>>> d0cee5a1

    case Expression.Ref(exp, tpe, loc) =>
      val e = visitExp(exp)
      Expression.Ref(e, tpe, loc)

    case Expression.Deref(exp, tpe, loc) =>
      val e = visitExp(exp)
      Expression.Deref(e, tpe, loc)

    case Expression.Assign(exp1, exp2, tpe, loc) =>
      val e1 = visitExp(exp1)
      val e2 = visitExp(exp2)
      Expression.Assign(e1, e2, tpe, loc)

    case Expression.HandleWith(exp, bindings, tpe, loc) =>
      val e = visitExp(exp)
      val bs = bindings map {
        case HandlerBinding(sym, handler) => HandlerBinding(sym, visitExp(handler))
      }
      Expression.HandleWith(e, bs, tpe, loc)

    case Expression.Existential(params, e, loc) =>
      Expression.Existential(params, visitExp(e), loc)

    case Expression.Universal(params, e, loc) =>
      Expression.Universal(params, visitExp(e), loc)

    case Expression.TryCatch(exp, rules, tpe, eff, loc) =>
      val e = visitExp(exp)
      val rs = rules map {
        case CatchRule(sym, clazz, body) =>
          val b = visitExp(body)
          CatchRule(sym, clazz, b)
      }
      Expression.TryCatch(e, rs, tpe, eff, loc)

    case Expression.NativeConstructor(constructor, args, tpe, loc) =>
      val as = args map visitExp
      Expression.NativeConstructor(constructor, as, tpe, loc)

    case Expression.NativeField(field, tpe, loc) => exp0

    case Expression.NativeMethod(method, args, tpe, loc) =>
      val as = args map visitExp
      Expression.NativeMethod(method, as, tpe, loc)

    case Expression.UserError(tpe, loc) => exp0
    case Expression.HoleError(sym, tpe, eff, loc) => exp0
    case Expression.MatchError(tpe, loc) => exp0
    case Expression.SwitchError(tpe, loc) => exp0

    case Expression.Closure(ref, freeVars, tpe, loc) => throw InternalCompilerException(s"Unexpected expression: '${exp0.getClass.getSimpleName}'.")
    case Expression.LambdaClosure(lambda, freeVars, tpe, loc) => throw InternalCompilerException(s"Unexpected expression: '${exp0.getClass.getSimpleName}'.")
    case Expression.ApplyClo(e, args, tpe, loc) => throw InternalCompilerException(s"Unexpected expression: '${exp0.getClass.getSimpleName}'.")
    case Expression.ApplyDef(name, args, tpe, loc) => throw InternalCompilerException(s"Unexpected expression: '${exp0.getClass.getSimpleName}'.")
    case Expression.ApplyEff(name, args, tpe, loc) => throw InternalCompilerException(s"Unexpected expression: '${exp0.getClass.getSimpleName}'.")
    case Expression.ApplyCloTail(e, args, tpe, loc) => throw InternalCompilerException(s"Unexpected expression: '${exp0.getClass.getSimpleName}'.")
    case Expression.ApplyDefTail(name, args, tpe, loc) => throw InternalCompilerException(s"Unexpected expression: '${exp0.getClass.getSimpleName}'.")
    case Expression.ApplyEffTail(name, args, tpe, loc) => throw InternalCompilerException(s"Unexpected expression: '${exp0.getClass.getSimpleName}'.")
    case Expression.ApplySelfTail(name, formals, actuals, tpe, loc) => throw InternalCompilerException(s"Unexpected expression: '${exp0.getClass.getSimpleName}'.")
  }

  /**
    * Returns the free variables in the given expression `exp`.
    * Does a left-to-right traversal of the AST, collecting free variables in order, in a LinkedHashSet.
    */
  // TODO: Use immutable, but sorted data structure?
  def freeVariables(exp0: SimplifiedAst.Expression): mutable.LinkedHashSet[(Symbol.VarSym, Type)] = exp0 match {
    case Expression.Unit => mutable.LinkedHashSet.empty
    case Expression.True => mutable.LinkedHashSet.empty
    case Expression.False => mutable.LinkedHashSet.empty
    case Expression.Char(lit) => mutable.LinkedHashSet.empty
    case Expression.Float32(lit) => mutable.LinkedHashSet.empty
    case Expression.Float64(lit) => mutable.LinkedHashSet.empty
    case Expression.Int8(lit) => mutable.LinkedHashSet.empty
    case Expression.Int16(lit) => mutable.LinkedHashSet.empty
    case Expression.Int32(lit) => mutable.LinkedHashSet.empty
    case Expression.Int64(lit) => mutable.LinkedHashSet.empty
    case Expression.BigInt(lit) => mutable.LinkedHashSet.empty
    case Expression.Str(lit) => mutable.LinkedHashSet.empty
    case Expression.Var(sym, tpe, loc) => mutable.LinkedHashSet((sym, tpe))
    case Expression.Def(sym, tpe, loc) => mutable.LinkedHashSet.empty
    case Expression.Eff(sym, tpe, loc) => mutable.LinkedHashSet.empty
    case Expression.Lambda(args, body, tpe, loc) =>
      val bound = args.map(_.sym)
      freeVariables(body).filterNot { v => bound.contains(v._1) }
    case Expression.Apply(exp, args, tpe, loc) =>
      freeVariables(exp) ++ args.flatMap(freeVariables)
    case Expression.Unary(sop, op, exp, tpe, loc) => freeVariables(exp)
    case Expression.Binary(sop, op, exp1, exp2, tpe, loc) =>
      freeVariables(exp1) ++ freeVariables(exp2)
    case Expression.IfThenElse(exp1, exp2, exp3, tpe, loc) =>
      freeVariables(exp1) ++ freeVariables(exp2) ++ freeVariables(exp3)
    case Expression.Branch(exp, branches, tpe, loc) =>
      mutable.LinkedHashSet.empty ++ freeVariables(exp) ++ (branches flatMap {
        case (sym, br) => freeVariables(br)
      })
    case Expression.JumpTo(sym, tpe, loc) => mutable.LinkedHashSet.empty
    case Expression.Let(sym, exp1, exp2, tpe, loc) =>
      val bound = sym
      freeVariables(exp1) ++ freeVariables(exp2).filterNot { v => bound == v._1 }
    case Expression.LetRec(sym, exp1, exp2, tpe, loc) =>
      val bound = sym
      (freeVariables(exp1) ++ freeVariables(exp2)).filterNot { v => bound == v._1 }
    case Expression.Is(sym, tag, exp, loc) => freeVariables(exp)
    case Expression.Untag(sym, tag, exp, tpe, loc) => freeVariables(exp)
    case Expression.Tag(enum, tag, exp, tpe, loc) => freeVariables(exp)
    case Expression.Index(base, offset, tpe, loc) => freeVariables(base)
    case Expression.Tuple(elms, tpe, loc) => mutable.LinkedHashSet.empty ++ elms.flatMap(freeVariables)
    case Expression.ArrayLit(elms, tpe, loc) => mutable.LinkedHashSet.empty ++ elms.flatMap(freeVariables)
    case Expression.ArrayNew(elm, len, tpe, loc) => freeVariables(elm) ++ freeVariables(len)
    case Expression.ArrayLoad(base, index, tpe, loc) => freeVariables(base) ++ freeVariables(index)
    case Expression.ArrayStore(base, index, elm, tpe, loc) => freeVariables(base) ++ freeVariables(index) ++ freeVariables(elm)
    case Expression.ArrayLength(base, tpe, loc) => freeVariables(base)
    case Expression.ArraySlice(base ,beginIndex, endIndex, tpe, loc) => freeVariables(base) ++ freeVariables(beginIndex) ++ freeVariables(endIndex)
    case Expression.Ref(exp, tpe, loc) => freeVariables(exp)
    case Expression.Deref(exp, tpe, loc) => freeVariables(exp)
    case Expression.Assign(exp1, exp2, tpe, loc) => freeVariables(exp1) ++ freeVariables(exp2)
    case Expression.HandleWith(exp, bindings, tpe, loc) => freeVariables(exp) ++ bindings.flatMap(b => freeVariables(b.exp))
    case Expression.Existential(fparam, exp, loc) =>
      freeVariables(exp).filterNot { v => v._1 == fparam.sym }
    case Expression.Universal(fparam, exp, loc) =>
      freeVariables(exp).filterNot { v => v._1 == fparam.sym }

    case Expression.TryCatch(exp, rules, tpe, eff, loc) => mutable.LinkedHashSet.empty ++ freeVariables(exp) ++ rules.flatMap(r => freeVariables(r.exp).filterNot(_._1 == r.sym))
    case Expression.NativeConstructor(constructor, args, tpe, loc) => mutable.LinkedHashSet.empty ++ args.flatMap(freeVariables)
    case Expression.NativeField(field, tpe, loc) => mutable.LinkedHashSet.empty
    case Expression.NativeMethod(method, args, tpe, loc) => mutable.LinkedHashSet.empty ++ args.flatMap(freeVariables)

    case Expression.UserError(tpe, loc) => mutable.LinkedHashSet.empty
    case Expression.HoleError(sym, tpe, eff, loc) => mutable.LinkedHashSet.empty
    case Expression.MatchError(tpe, loc) => mutable.LinkedHashSet.empty
    case Expression.SwitchError(tpe, loc) => mutable.LinkedHashSet.empty

    case Expression.LambdaClosure(lambda, freeVars, tpe, loc) => throw InternalCompilerException(s"Unexpected expression: '${exp0.getClass.getSimpleName}'.")
    case Expression.Closure(ref, freeVars, tpe, loc) => throw InternalCompilerException(s"Unexpected expression: '${exp0.getClass.getSimpleName}'.")
    case Expression.ApplyClo(exp, args, tpe, loc) => throw InternalCompilerException(s"Unexpected expression: '${exp0.getClass.getSimpleName}'.")
    case Expression.ApplyDef(sym, args, tpe, loc) => throw InternalCompilerException(s"Unexpected expression: '${exp0.getClass.getSimpleName}'.")
    case Expression.ApplyEff(sym, args, tpe, loc) => throw InternalCompilerException(s"Unexpected expression: '${exp0.getClass.getSimpleName}'.")
    case Expression.ApplyCloTail(sym, args, tpe, loc) => throw InternalCompilerException(s"Unexpected expression: '${exp0.getClass.getSimpleName}'.")
    case Expression.ApplyDefTail(sym, args, tpe, loc) => throw InternalCompilerException(s"Unexpected expression: '${exp0.getClass.getSimpleName}'.")
    case Expression.ApplyEffTail(sym, args, tpe, loc) => throw InternalCompilerException(s"Unexpected expression: '${exp0.getClass.getSimpleName}'.")
    case Expression.ApplySelfTail(sym, formals, actuals, tpe, loc) => throw InternalCompilerException(s"Unexpected expression: '${exp0.getClass.getSimpleName}'.")
  }

  /**
    * Applies the given substitution map `subst` to the given expression `e`.
    */
  private def replace(e0: Expression, subst: Map[Symbol.VarSym, Symbol.VarSym]): Expression = {
    def visit(e: Expression): Expression = e match {
      case Expression.Unit => e
      case Expression.True => e
      case Expression.False => e
      case Expression.Char(lit) => e
      case Expression.Float32(lit) => e
      case Expression.Float64(lit) => e
      case Expression.Int8(lit) => e
      case Expression.Int16(lit) => e
      case Expression.Int32(lit) => e
      case Expression.Int64(lit) => e
      case Expression.BigInt(lit) => e
      case Expression.Str(lit) => e
      case Expression.Var(sym, tpe, loc) => subst.get(sym) match {
        case None => Expression.Var(sym, tpe, loc)
        case Some(newSym) => Expression.Var(newSym, tpe, loc)
      }
      case Expression.Def(sym, tpe, loc) => e
      case Expression.Eff(sym, tpe, loc) => e
      case Expression.Lambda(fparams, exp, tpe, loc) =>
        val fs = fparams.map(fparam => replace(fparam, subst))
        val e = visit(exp)
        Expression.Lambda(fs, e, tpe, loc)
      case Expression.Closure(ref, freeVars, tpe, loc) => e
      case Expression.LambdaClosure(exp, freeVars, tpe, loc) =>
        val e = visit(exp).asInstanceOf[Expression.Lambda]
        Expression.LambdaClosure(e, freeVars, tpe, loc)
      case Expression.ApplyClo(exp, args, tpe, loc) =>
        val e = visit(exp)
        val as = args map visit
        Expression.ApplyClo(e, as, tpe, loc)
      case Expression.ApplyDef(sym, args, tpe, loc) =>
        val as = args map visit
        Expression.ApplyDef(sym, as, tpe, loc)
      case Expression.ApplyEff(sym, args, tpe, loc) =>
        val as = args map visit
        Expression.ApplyEff(sym, as, tpe, loc)
      case Expression.Apply(exp, args, tpe, loc) =>
        val e = visit(exp)
        val as = args map visit
        Expression.Apply(e, as, tpe, loc)
      case Expression.Unary(sop, op, exp, tpe, loc) =>
        val e = visit(exp)
        Expression.Unary(sop, op, e, tpe, loc)
      case Expression.Binary(sop, op, exp1, exp2, tpe, loc) =>
        val e1 = visit(exp1)
        val e2 = visit(exp2)
        Expression.Binary(sop, op, e1, e2, tpe, loc)
      case Expression.IfThenElse(exp1, exp2, exp3, tpe, loc) =>
        val e1 = visit(exp1)
        val e2 = visit(exp2)
        val e3 = visit(exp3)
        Expression.IfThenElse(e1, e2, e3, tpe, loc)
      case Expression.Branch(exp, branches, tpe, loc) =>
        val e = visit(exp)
        val bs = branches map {
          case (sym, br) => sym -> visit(br)
        }
        Expression.Branch(e, bs, tpe, loc)
      case Expression.JumpTo(sym, tpe, loc) =>
        Expression.JumpTo(sym, tpe, loc)
      case Expression.Let(sym, exp1, exp2, tpe, loc) =>
        val e1 = visit(exp1)
        val e2 = visit(exp2)
        subst.get(sym) match {
          case None => Expression.Let(sym, e1, e2, tpe, loc)
          case Some(newSym) => Expression.Let(newSym, e1, e2, tpe, loc)
        }
      case Expression.LetRec(sym, exp1, exp2, tpe, loc) =>
        val e1 = visit(exp1)
        val e2 = visit(exp2)
        subst.get(sym) match {
          case None => Expression.LetRec(sym, e1, e2, tpe, loc)
          case Some(newSym) => Expression.LetRec(newSym, e1, e2, tpe, loc)
        }
      case Expression.Is(sym, tag, exp, loc) =>
        val e = visit(exp)
        Expression.Is(sym, tag, e, loc)
      case Expression.Untag(sym, tag, exp, tpe, loc) =>
        val e = visit(exp)
        Expression.Untag(sym, tag, e, tpe, loc)
      case Expression.Tag(enum, tag, exp, tpe, loc) =>
        val e = visit(exp)
        Expression.Tag(enum, tag, e, tpe, loc)
      case Expression.Index(exp, offset, tpe, loc) =>
        val e = visit(exp)
        Expression.Index(e, offset, tpe, loc)
      case Expression.Tuple(elms, tpe, loc) =>
        val es = elms map visit
        Expression.Tuple(es, tpe, loc)
      case Expression.ArrayLit(elms, tpe, loc) =>
        val es = elms map visit
        Expression.ArrayLit(es, tpe, loc)
      case Expression.ArrayNew(elm, len, tpe,loc) =>
        val e = visit(elm)
        val ln = visit(len)
        Expression.ArrayNew(e, ln, tpe, loc)
      case Expression.ArrayLoad(base, index, tpe, loc) =>
        val b = visit(base)
        val i = visit(index)
        Expression.ArrayLoad(b, i, tpe, loc)
      case Expression.ArrayStore(base, index, elm, tpe, loc) =>
        val b = visit(base)
        val i = visit(index)
        val e = visit(elm)
        Expression.ArrayStore(b, i, e, tpe, loc )
      case Expression.ArrayLength(base, tpe, loc) =>
        val b = visit(base)
        Expression.ArrayLength(b, tpe, loc)
      case Expression.ArraySlice(base, beginIndex, endIndex, tpe, loc) =>
        val b = visit(base)
        val i1 = visit(beginIndex)
        val i2 = visit(endIndex)
        Expression.ArraySlice(b, i1, i2, tpe, loc)
      case Expression.Ref(exp, tpe, loc) =>
        val e = visit(exp)
        Expression.Ref(e, tpe, loc)
      case Expression.Deref(exp, tpe, loc) =>
        val e = visit(exp)
        Expression.Deref(e, tpe, loc)
      case Expression.Assign(exp1, exp2, tpe, loc) =>
        val e1 = visit(exp1)
        val e2 = visit(exp2)
        Expression.Assign(e1, e2, tpe, loc)
      case Expression.HandleWith(exp, bindings, tpe, loc) =>
        val e = visit(exp)
        val bs = bindings map {
          case HandlerBinding(sym, handler) => HandlerBinding(sym, visit(handler))
        }
        Expression.HandleWith(e, bs, tpe, loc)
      case Expression.Existential(fparam, exp, loc) =>
        val fs = replace(fparam, subst)
        val e = visit(exp)
        Expression.Existential(fs, e, loc)
      case Expression.Universal(fparam, exp, loc) =>
        val fs = replace(fparam, subst)
        val e = visit(exp)
        Expression.Universal(fs, e, loc)

      case Expression.TryCatch(exp, rules, tpe, eff, loc) =>
        val e = visit(exp)
        val rs = rules map {
          case CatchRule(sym, clazz, body) =>
            val b = visit(body)
            CatchRule(sym, clazz, b)
        }
        Expression.TryCatch(e, rs, tpe, eff, loc)

      case Expression.NativeConstructor(constructor, args, tpe, loc) =>
        val es = args map visit
        Expression.NativeConstructor(constructor, es, tpe, loc)

      case Expression.NativeField(field, tpe, loc) => e

      case Expression.NativeMethod(method, args, tpe, loc) =>
        val es = args map visit
        Expression.NativeMethod(method, es, tpe, loc)

      case Expression.UserError(tpe, loc) => e
      case Expression.HoleError(sym, tpe, eff, loc) => e
      case Expression.MatchError(tpe, loc) => e
      case Expression.SwitchError(tpe, loc) => e

      case Expression.ApplyCloTail(exp, args, tpe, loc) => throw InternalCompilerException(s"Unexpected expression: '${e.getClass.getSimpleName}'.")
      case Expression.ApplyDefTail(sym, args, tpe, loc) => throw InternalCompilerException(s"Unexpected expression: '${e.getClass.getSimpleName}'.")
      case Expression.ApplyEffTail(sym, args, tpe, loc) => throw InternalCompilerException(s"Unexpected expression: '${e.getClass.getSimpleName}'.")
      case Expression.ApplySelfTail(sym, fparams, args, tpe, loc) => throw InternalCompilerException(s"Unexpected expression: '${e.getClass.getSimpleName}'.")
    }

    visit(e0)
  }

  /**
    * Applies the given substitution map `subst` to the given formal parameters `fs`.
    */
  private def replace(fparam: SimplifiedAst.FormalParam, subst: Map[Symbol.VarSym, Symbol.VarSym]): SimplifiedAst.FormalParam = fparam match {
    case SimplifiedAst.FormalParam(sym, mod, tpe, loc) =>
      subst.get(sym) match {
        case None => SimplifiedAst.FormalParam(sym, mod, tpe, loc)
        case Some(newSym) => SimplifiedAst.FormalParam(newSym, mod, tpe, loc)
      }
  }

}<|MERGE_RESOLUTION|>--- conflicted
+++ resolved
@@ -148,50 +148,30 @@
       Expression.ArrayLit(elms.map(convert), tpe, loc)
 
     case Expression.ArrayNew(elm, len, tpe, loc) =>
-<<<<<<< HEAD
-      val e1 = convert(elm)
-      val e2 = convert(len)
+      val e1 = visitExp(elm)
+      val e2 = visitExp(len)
       Expression.ArrayNew(e1, e2, tpe, loc)
 
     case Expression.ArrayLoad(exp1, exp2, tpe, loc) =>
-      val e1 = convert(exp1)
-      val e2 = convert(exp2)
+      val e1 = visitExp(exp1)
+      val e2 = visitExp(exp2)
       Expression.ArrayLoad(e1, e2, tpe, loc)
 
     case Expression.ArrayStore(exp1, exp2, exp3, tpe, loc) =>
-      val e1 = convert(exp1)
-      val e2 = convert(exp2)
-      val e3 = convert(exp3)
+      val e1 = visitExp(exp1)
+      val e2 = visitExp(exp2)
+      val e3 = visitExp(exp3)
       Expression.ArrayStore(e1, e2, e3, tpe, loc)
 
     case Expression.ArrayLength(exp, tpe, loc) =>
-      val e = convert(exp)
+      val e = visitExp(exp)
       Expression.ArrayLength(e, tpe, loc)
 
     case Expression.ArraySlice(exp1, exp2, exp3, tpe, loc) =>
-      val e1 = convert(exp1)
-      val e2 = convert(exp2)
-      val e3 = convert(exp3)
+      val e1 = visitExp(exp1)
+      val e2 = visitExp(exp2)
+      val e3 = visitExp(exp3)
       Expression.ArraySlice(e1, e2, e3, tpe, loc)
-=======
-      val e = visitExp(elm)
-      Expression.ArrayNew(e, len, tpe, loc)
-
-    case Expression.ArrayLit(elms, tpe, loc) =>
-      val es = elms.mapConserve(visitExp)
-      Expression.ArrayLit(es, tpe, loc)
-
-    case Expression.ArrayLoad(base, index, tpe, loc) =>
-      val b = visitExp(base)
-      val i = visitExp(index)
-      Expression.ArrayLoad(b, i, tpe, loc)
-
-    case Expression.ArrayStore(base, index, value, tpe, loc) =>
-      val b = visitExp(base)
-      val i = visitExp(index)
-      val v = visitExp(value)
-      Expression.ArrayStore(b, i, v, tpe, loc)
->>>>>>> d0cee5a1
 
     case Expression.Ref(exp, tpe, loc) =>
       val e = visitExp(exp)
