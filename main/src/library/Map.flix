--- conflicted
+++ resolved
@@ -32,7 +32,11 @@
         "Map#{${String.dropRight(2, s)}}"
 }
 
-<<<<<<< HEAD
+instance Hash[Map[k, v]] with [k : Hash, v : Hash] {
+    def hash(m: Map[k, v]): Int =
+        Map.foldLeftWithKey((acc, k, v) -> acc * 17 + Hash.hash(k) + 19 * Hash.hash(v), 7937, m)
+}
+
 instance Eq[Map[k, v]] with[k : Eq, v : Eq] {
 
     def eq(m1: Map[k, v], m2: Map[k, v]): Bool =
@@ -45,11 +49,6 @@
         let Map(t2) = m2;
         t1 != t2
 
-=======
-instance Hash[Map[k, v]] with [k : Hash, v : Hash] {
-    def hash(m: Map[k, v]): Int =
-        Map.foldLeftWithKey((acc, k, v) -> acc * 17 + Hash.hash(k) + 19 * Hash.hash(v), 7937, m)
->>>>>>> daed63d1
 }
 
 namespace Map {
