///
/// The Option type.
///
/// An option represents an optional value.
/// The constructor `None` represents an absent value,
/// whereas the constructor `Some(v)` represents the value `v`.
///
enum Option[t] {
    case None,
    case Some(t)
}

///
/// The Result type.
///
/// A result represents a successful value or an error value.
/// The constructor `Ok(v)` represents the successful value `v`,
/// whereas the constructor `Err(v)` represents the error value `v`.
///
enum Result[t, e] {
    case Ok(t),
    case Err(e)
}

///
/// The List type.
///
/// A list is either the empty list represented by `Nil`, or
/// an element `v` followed by a list `vs` represented by `v :: vs`.
///
enum List[t] {
    case Nil,
    case Cons(t, List[t])
}

///
/// Alias for logical conjunction.
///
def ∧(x: Bool, y: Bool): Bool = x && y

///
/// Alias for logical disjunction.
///
def ∨(x: Bool, y: Bool): Bool = x || y

///
/// Alias for logical implication.
///
def →(x: Bool, y: Bool): Bool = !x ∨ y

///
/// Alias for logical biconditional.
///
def ↔(x: Bool, y: Bool): Bool = (x → y) ∧ (y → x)

<<<<<<< HEAD

///
/// Asserts that the given boolean `b` is `true`.
///
def assert!(b: Bool): Bool =
    if (b) b else ???

///
/// Asserts that the given values `x` and `y` are equal.
///
// TODO: Must be generic, but that requires mono-morphization.
def assertEq!(x: Bool, y: Bool): Bool = if (x == y) true else ???
=======
///
/// Returns a freshly generated integer. (NB: Requires the --Ximpure feature flag.)
///
def genSym!: Int = genSymHook()

///
/// Prints the given value `a`. (NB: Requires the --Ximpure feature flag.)
///
def print![a](a: a): a = printHook(a)

///
/// Prints the given value `a` on a new line. (NB: Requires the --Ximpure feature flag.)
///
def println![a](a: a): a = printlnHook(a)
>>>>>>> 4edee0c1
<|MERGE_RESOLUTION|>--- conflicted
+++ resolved
@@ -53,8 +53,6 @@
 ///
 def ↔(x: Bool, y: Bool): Bool = (x → y) ∧ (y → x)
 
-<<<<<<< HEAD
-
 ///
 /// Asserts that the given boolean `b` is `true`.
 ///
@@ -66,7 +64,7 @@
 ///
 // TODO: Must be generic, but that requires mono-morphization.
 def assertEq!(x: Bool, y: Bool): Bool = if (x == y) true else ???
-=======
+
 ///
 /// Returns a freshly generated integer. (NB: Requires the --Ximpure feature flag.)
 ///
@@ -81,4 +79,3 @@
 /// Prints the given value `a` on a new line. (NB: Requires the --Ximpure feature flag.)
 ///
 def println![a](a: a): a = printlnHook(a)
->>>>>>> 4edee0c1
