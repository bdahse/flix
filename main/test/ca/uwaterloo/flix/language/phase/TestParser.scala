--- conflicted
+++ resolved
@@ -235,28 +235,7 @@
   /////////////////////////////////////////////////////////////////////////////
   // Directives                                                              //
   /////////////////////////////////////////////////////////////////////////////
-<<<<<<< HEAD
-  // TODO: Alternative
-  // false <= P(x).
-  // Error(x) <= P(x).
-  // Error(y) <= !Edge(1, 3)
-  // TODO: Need meta constraint
-  // true => A(...), B(...) (MUST-HOLD).
-  // Salary(name, amount) => Employee(name, <<unbound>>)
-  // false <= Employee(name, _), !Salary(name, _).
-
-  // Safety property
-  // false <= A(...), B(...) (the body must never hold).
-  // false <= !A(..). with stratified negation.
-  //
-  // always Answer(x).
-  // never Unsafe(x).
-
-  ignore("Directive.Assert01") {
-    // P(42).
-=======
   test("Directive.Assert01") {
->>>>>>> cf3dfcdc
     val input = "assert P(42)."
     val result = new Parser(SourceInput.Str(input)).Declaration.run().get
     assert(result.isInstanceOf[ParsedAst.Directive.AssertFact])
