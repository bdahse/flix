/*
 * Copyright 2016 Liam Palmer
 *
 * Licensed under the Apache License, Version 2.0 (the "License");
 * you may not use this file except in compliance with the License.
 * You may obtain a copy of the License at
 *
 *   http://www.apache.org/licenses/LICENSE-2.0
 *
 * Unless required by applicable law or agreed to in writing, software
 * distributed under the License is distributed on an "AS IS" BASIS,
 * WITHOUT WARRANTIES OR CONDITIONS OF ANY KIND, either express or implied.
 * See the License for the specific language governing permissions and
 * limitations under the License.
 */

package ca.uwaterloo.flix.library

import java.lang.Boolean

import ca.uwaterloo.flix.api.Flix
import ca.uwaterloo.flix.runtime.Value
import ca.uwaterloo.flix.util.{Evaluation, Options}
import org.scalatest.FunSuite

class TestList extends FunSuite {

  val options = Options.DefaultTest.copy(core = false)

  def runTest(input: String, output: Int) {
    val flix = new Flix().setOptions(options).addStr(input)
    assertResult(output)(flix.solve().get.getConstant("r"))
  }

  def runBoolTest(input: String, output: Boolean) {
    val flix = new Flix().setOptions(options).addStr(input)
    assertResult(output)(flix.solve().get.getConstant("r"))
  }

  def runAnyTest(input: String, output: AnyRef) {
    val flix = new Flix().setOptions(options).addStr(input)
    assertResult(output)(flix.solve().get.getConstant("r"))
  }

  def mkList(xs: List[Int]): AnyRef = Value.mkList(xs.map(x => new Integer(x)))
  def mkBoolList(xs: List[Boolean]): AnyRef = Value.mkList(xs.map(x => new Boolean(x)))
  def mkBigIntList(xs: List[Int]): AnyRef = Value.mkList(xs.map(x => Value.mkBigInt(x)))
  def mkAnyList(xs: List[AnyRef]): AnyRef = Value.mkList(xs)
  def mkPermutationList(xs: List[Int]): AnyRef = Value.mkList(xs.permutations.toList.map(x => mkList(x)))
  def mkNil: AnyRef = Value.mkNil
  def mkNone: AnyRef = Value.mkNone()
  def mkSome(x: Int): AnyRef = Value.mkSome(new Integer(x))
<<<<<<< HEAD
  def mkTuple(x: Int, y: Int): AnyRef = Value.Tuple(Array(new Integer(x), new Integer(y)))
  def mkAnyTuple(x: AnyRef, y: AnyRef): AnyRef = Value.Tuple(Array(x, y))
  def mkSet(xs: List[Int]): AnyRef = Value.mkFlixSet(xs.map(x => new Integer(x)))
=======
  def mkTuple(x: Int, y: Int): AnyRef = Array(new Integer(x), new Integer(y))
  def mkAnyTuple(x: AnyRef, y: AnyRef): AnyRef = Array(x, y)
>>>>>>> 54997b2f

  test("isEmpty.01") {
    val input = "def r: Bool = List.isEmpty(Nil)"
    runBoolTest(input, true)
  }

  test("isEmpty.02") {
    val input = "def r: Bool = List.isEmpty(1 :: Nil)"
    runBoolTest(input, false)
  }

  test("isEmpty.03") {
    val input = "def r: Bool = List.isEmpty(1:: 2 :: Nil)"
    runBoolTest(input, false)
  }

  test("headOpt.01") {
    val input = "def r: Option[Int32] = List.headOpt(Nil)"
    runAnyTest(input, mkNone)
  }

  test("headOpt.02") {
    val input = "def r: Option[Int32] = List.headOpt(1 :: Nil)"
    runAnyTest(input, mkSome(1))
  }

  test("headOpt.03") {
    val input = "def r: Option[Int32] = List.headOpt(2 :: 1 :: Nil)"
    runAnyTest(input, mkSome(2))
  }

  test("headOpt.04") {
    val input = "def r: Option[Int32] = List.headOpt(3 :: 2 :: 1 :: Nil)"
    runAnyTest(input, mkSome(3))
  }

  test("lastOpt.01") {
    val input = "def r: Option[Int32] = List.lastOpt(Nil)"
    runAnyTest(input, mkNone)
  }

  test("lastOpt.02") {
    val input = "def r: Option[Int32] = List.lastOpt(1 :: Nil)"
    runAnyTest(input, mkSome(1))
  }

  test("lastOpt.03") {
    val input = "def r: Option[Int32] = List.lastOpt(1 :: 2 :: Nil)"
    runAnyTest(input, mkSome(2))
  }

  test("lastOpt.04") {
    val input = "def r: Option[Int32] = List.lastOpt(1 :: 2 :: 3 :: Nil)"
    runAnyTest(input, mkSome(3))
  }

  test("length.01") {
    val input = "def r: Int32 = List.length(Nil)"
    runTest(input, 0)
  }

  test("length.02") {
    val input = "def r: Int32 = List.length(1 :: Nil)"
    runTest(input, 1)
  }

  test("length.03") {
    val input = "def r: Int32 = List.length(1 :: 2 :: Nil)"
    runTest(input, 2)
  }

  test("length.04") {
    val input = "def r: Int32 = List.length(1 :: 2 :: 3 :: Nil)"
    runTest(input, 3)
  }

  test("append.01") {
    val input = "def r: List[Int32] = List.append(Nil, Nil)"
    runAnyTest(input, mkNil)
  }

  test("append.02") {
    val input = "def r: List[Int32] = List.append(Nil, 1 :: Nil)"
    runAnyTest(input, mkList(List(1)))
  }

  test("append.03") {
    val input = "def r: List[Int32] = List.append(Nil, 1 :: 2 :: Nil)"
    runAnyTest(input, mkList(List(1, 2)))
  }

  test("append.04") {
    val input = "def r: List[Int32] = List.append(1 :: 2 :: Nil, Nil)"
    runAnyTest(input, mkList(List(1, 2)))
  }

  test("append.05") {
    val input = "def r: List[Int32] = List.append(1 :: Nil, 2 :: Nil)"
    runAnyTest(input, mkList(List(1, 2)))
  }

  test("append.06") {
    val input = "def r: List[Int32] = List.append(1 :: 2 :: Nil, 3 :: Nil)"
    runAnyTest(input, mkList(List(1, 2, 3)))
  }

  test("append.07") {
    val input = "def r: List[Int32] = List.append(1 :: Nil, 2 :: 3 :: Nil)"
    runAnyTest(input, mkList(List(1, 2, 3)))
  }

  test("at.01") {
    val input = "def r: Int32 = List.at(0, 1 :: 2 :: 3 :: Nil)"
    runTest(input, 1)
  }

  test("at.02") {
    val input = "def r: Int32 = List.at(1, 1 :: 2 :: 3 :: Nil)"
    runTest(input, 2)
  }

  test("at.03") {
    val input = "def r: Int32 = List.at(2, 1 :: 2 :: 3 :: Nil)"
    runTest(input, 3)
  }

  test("remove.01") {
    val input = "def r: List[Int32] = List.remove(1, Nil)"
    runAnyTest(input, mkNil)
  }

  test("remove.02") {
    val input = "def r: List[Int32] = List.remove(1, 1 :: Nil)"
    runAnyTest(input, mkNil)
  }

  test("remove.03") {
    val input = "def r: List[Int32] = List.remove(2, 1 :: Nil)"
    runAnyTest(input, mkList(List(1)))
  }

  test("remove.04") {
    val input = "def r: List[Int32] = List.remove(1, 1 :: 2 :: Nil)"
    runAnyTest(input, mkList(List(2)))
  }

  test("remove.05") {
    val input = "def r: List[Int32] = List.remove(2, 1 :: 2 :: Nil)"
    runAnyTest(input, mkList(List(1)))
  }

  test("remove.06") {
    val input = "def r: List[Int32] = List.remove(3, 1 :: 2 :: Nil)"
    runAnyTest(input, mkList(List(1, 2)))
  }

  test("remove.07") {
    val input = "def r: List[Int32] = List.remove(1, 1 :: 1 :: Nil)"
    runAnyTest(input, mkList(List(1)))
  }

  test("remove.08") {
    val input = "def r: List[Int32] = List.remove(1, 1 :: 2 :: 3 :: Nil)"
    runAnyTest(input, mkList(List(2, 3)))
  }

  test("remove.09") {
    val input = "def r: List[Int32] = List.remove(2, 1 :: 2 :: 3 :: Nil)"
    runAnyTest(input, mkList(List(1, 3)))
  }

  test("remove.10") {
    val input = "def r: List[Int32] = List.remove(3, 1 :: 2 :: 3 :: Nil)"
    runAnyTest(input, mkList(List(1, 2)))
  }

  test("remove.11") {
    val input = "def r: List[Int32] = List.remove(4, 1 :: 2 :: 3 :: Nil)"
    runAnyTest(input, mkList(List(1, 2, 3)))
  }

  test("remove.12") {
    val input = "def r: List[Int32] = List.remove(2, 1 :: 2 :: 2 :: Nil)"
    runAnyTest(input, mkList(List(1, 2)))
  }

  test("remove.13") {
    val input = "def r: List[Int32] = List.remove(2, 2 :: 2 :: 1 :: Nil)"
    runAnyTest(input, mkList(List(2, 1)))
  }

  test("remove.14") {
    val input = "def r: List[Int32] = List.remove(2, 2 :: 2 :: 2 :: Nil)"
    runAnyTest(input, mkList(List(2, 2)))
  }

  test("removeIndex.01") {
    val input = "def r: List[Int32] = List.removeIndex(0, 1 :: Nil)"
    runAnyTest(input, mkNil)
  }

  test("removeIndex.02") {
    val input = "def r: List[Int32] = List.removeIndex(0, 1 :: 2 :: Nil)"
    runAnyTest(input, mkList(List(2)))
  }

  test("removeIndex.03") {
    val input = "def r: List[Int32] = List.removeIndex(1, 1 :: 2 :: Nil)"
    runAnyTest(input, mkList(List(1)))
  }

  test("removeIndex.04") {
    val input = "def r: List[Int32] = List.removeIndex(0, 1 :: 2 :: 3 :: Nil)"
    runAnyTest(input, mkList(List(2, 3)))
  }

  test("removeIndex.05") {
    val input = "def r: List[Int32] = List.removeIndex(1, 1 :: 2 :: 3 :: Nil)"
    runAnyTest(input, mkList(List(1, 3)))
  }

  test("removeIndex.06") {
    val input = "def r: List[Int32] = List.removeIndex(2, 1 :: 2 :: 3 :: Nil)"
    runAnyTest(input, mkList(List(1, 2)))
  }

  test("removeIndex.07") {
    val input = "def r: List[Int32] = List.removeIndex(1, Nil)"
    runAnyTest(input, mkNil)
  }

  test("removeIndex.08") {
    val input = "def r: List[Int32] = List.removeIndex(-1, Nil)"
    runAnyTest(input, mkNil)
  }

  test("removeIndex.09") {
    val input = "def r: List[Int32] = List.removeIndex(2, 1 :: Nil)"
    runAnyTest(input, mkList(List(1)))
  }

  test("removeIndex.10") {
    val input = "def r: List[Int32] = List.removeIndex(-1, 1 :: Nil)"
    runAnyTest(input, mkList(List(1)))
  }

  test("memberOf.01") {
    val input = "def r: Bool = List.memberOf(0, 1 :: 2 :: 3 :: Nil)"
    runBoolTest(input, false)
  }

  test("memberOf.02") {
    val input = "def r: Bool = List.memberOf(1, 1 :: 2 :: 3 :: Nil)"
    runBoolTest(input, true)
  }

  test("memberOf.03") {
    val input = "def r: Bool = List.memberOf(2, 1 :: 2 :: 3 :: Nil)"
    runBoolTest(input, true)
  }

  test("memberOf.04") {
    val input = "def r: Bool = List.memberOf(3, 1 :: 2 :: 3 :: Nil)"
    runBoolTest(input, true)
  }

  test("memberOf.05") {
    val input = "def r: Bool = List.memberOf(4, 1 :: 2 :: 3 :: Nil)"
    runBoolTest(input, false)
  }

  test("indexOf.01") {
    val input = "def r: Int32 = List.indexOf(1, Nil)"
    runTest(input, -1)
  }

  test("indexOf.02") {
    val input = "def r: Int32 = List.indexOf(1, 2 :: Nil)"
    runTest(input, -1)
  }

  test("indexOf.03") {
    val input = "def r: Int32 = List.indexOf(1, 2 :: 3 :: Nil)"
    runTest(input, -1)
  }

  test("indexOf.04") {
    val input = "def r: Int32 = List.indexOf(1, 2 :: 3 :: 4 :: Nil)"
    runTest(input, -1)
  }

  test("indexOf.05") {
    val input = "def r: Int32 = List.indexOf(1, 1 :: Nil)"
    runTest(input, 0)
  }

  test("indexOf.06") {
    val input = "def r: Int32 = List.indexOf(1, 1 :: 2 :: Nil)"
    runTest(input, 0)
  }

  test("indexOf.07") {
    val input = "def r: Int32 = List.indexOf(1, 2 :: 1 :: Nil)"
    runTest(input, 1)
  }

  test("indexOf.08") {
    val input = "def r: Int32 = List.indexOf(1, 1 :: 2 :: 3 :: Nil)"
    runTest(input, 0)
  }

  test("indexOf.09") {
    val input = "def r: Int32 = List.indexOf(2, 1 :: 2 :: 3 :: Nil)"
    runTest(input, 1)
  }

  test("indexOf.10") {
    val input = "def r: Int32 = List.indexOf(3, 1 :: 2 :: 3 :: Nil)"
    runTest(input, 2)
  }

  test("find.01") {
    val input =
      """def f(i: Int32): Bool = if (i == 2) true else false
        |def r: Option[Int32] = List.find(f, Nil)
      """.stripMargin
    runAnyTest(input, mkNone)
  }

  test("find.02") {
    val input =
      """def f(i: Int32): Bool = if (i == 2) true else false
        |def r: Option[Int32] = List.find(f, 1 :: Nil)
      """.stripMargin
    runAnyTest(input, mkNone)
  }

  test("find.03") {
    val input =
      """def f(i: Int32): Bool = if (i == 2) true else false
        |def r: Option[Int32] = List.find(f, 1 :: 2 :: Nil)
      """.stripMargin
    runAnyTest(input, mkSome(2))
  }

  test("findLeft.01") {
    val input =
      """def f(i: Int32): Bool = if (i == 2) true else false
        |def r: Option[Int32] = List.findLeft(f, Nil)
      """.stripMargin
    runAnyTest(input, mkNone)
  }

  test("findLeft.02") {
    val input =
      """def f(i: Int32): Bool = if (i == 2) true else false
        |def r: Option[Int32] = List.findLeft(f, 1 :: Nil)
      """.stripMargin
    runAnyTest(input, mkNone)
  }

  test("findLeft.03") {
    val input =
      """def f(i: Int32): Bool = if (i == 2) true else false
        |def r: Option[Int32] = List.findLeft(f, 1 :: 2 :: Nil)
      """.stripMargin
    runAnyTest(input, mkSome(2))
  }

  test("findRight.01") {
    val input =
      """def f(i: Int32): Bool = if (i == 2) true else false
        |def r: Option[Int32] = List.findRight(f, Nil)
      """.stripMargin
    runAnyTest(input, mkNone)
  }

  test("findRight.02") {
    val input =
      """def f(i: Int32): Bool = if (i == 2) true else false
        |def r: Option[Int32] = List.findRight(f, 1 :: Nil)
      """.stripMargin
    runAnyTest(input, mkNone)
  }

  test("findRight.03") {
    val input =
      """def f(i: Int32): Bool = if (i == 2) true else false
        |def r: Option[Int32] = List.findRight(f, 1 :: 2 :: Nil)
      """.stripMargin
    runAnyTest(input, mkSome(2))
  }

  test("range.01") {
    val input = "def r: List[Int32] = List.range(4, 4)"
    runAnyTest(input, mkNil)
  }

  test("range.02") {
    val input = "def r: List[Int32] = List.range(4, 5)"
    runAnyTest(input, mkList(List(4)))
  }

  test("range.03") {
    val input = "def r: List[Int32] = List.range(4, 6)"
    runAnyTest(input, mkList(List(4, 5)))
  }

  test("range.04") {
    val input = "def r: List[Int32] = List.range(4, 7)"
    runAnyTest(input, mkList(List(4, 5, 6)))
  }

  test("repeat.01") {
    val input = "def r: List[Int32] = List.repeat(4, 0)"
    runAnyTest(input, mkNil)
  }

  test("repeat.02") {
    val input = "def r: List[Int32] = List.repeat(4, 1)"
    runAnyTest(input, mkList(List(4)))
  }

  test("repeat.03") {
    val input = "def r: List[Int32] = List.repeat(4, 2)"
    runAnyTest(input, mkList(List(4, 4)))
  }

  test("repeat.04") {
    val input = "def r: List[Int32] = List.repeat(4, 3)"
    runAnyTest(input, mkList(List(4, 4, 4)))
  }

  test("repeat.05") {
    val input = "def r: List[BigInt] = List.repeat(4ii, 0)"
    runAnyTest(input, mkNil)
  }

  test("repeat.06") {
    val input = "def r: List[BigInt] = List.repeat(4ii, 1)"
    runAnyTest(input, mkBigIntList(List(4)))
  }

  test("repeat.07") {
    val input = "def r: List[BigInt] = List.repeat(4ii, 2)"
    runAnyTest(input, mkBigIntList(List(4, 4)))
  }

  test("repeat.08") {
    val input = "def r: List[BigInt] = List.repeat(4ii, 3)"
    runAnyTest(input, mkBigIntList(List(4, 4, 4)))
  }

  test("scan.01") {
    val input =
      """def f(i: Int32, b: Bool): Int32 = if (b) i+1 else i+2
        |def r: List[Int32] = List.scan(f, 1, Nil)
      """.stripMargin
    runAnyTest(input, mkList(List(1)))
  }

  test("scan.02") {
    val input =
      """def f(i: Int32, b: Bool): Int32 = if (b) i+1 else i+2
        |def r: List[Int32] = List.scan(f, 1, false :: Nil)
      """.stripMargin
    runAnyTest(input, mkList(List(1, 3)))
  }

  test("scan.03") {
    val input =
      """def f(i: Int32, b: Bool): Int32 = if (b) i+1 else i+2
        |def r: List[Int32] = List.scan(f, 1, false :: false :: Nil)
      """.stripMargin
    runAnyTest(input, mkList(List(1, 3, 5)))
  }

  test("scan.04") {
    val input =
      """def f(i: Int32, b: Bool): Int32 = if (b) i+1 else i+2
        |def r: List[Int32] = List.scan(f, 1, true :: false :: true :: Nil)
      """.stripMargin
    runAnyTest(input, mkList(List(1, 2, 4, 5)))
  }

  test("scan.05") {
    val input =
      """def f(i: Int32, b: Bool): Int32 = if (b) i+1 else i+2
        |def r: List[Int32] = List.scan(f, 1, true :: false :: false :: Nil)
      """.stripMargin
    runAnyTest(input, mkList(List(1, 2, 4, 6)))
  }

  test("scan.06") {
    val input =
      """def f(i1: Int32, i2: Int32): Int32 = i1 + i2
        |def r: List[Int32] = List.scan(f, 1, Nil)
      """.stripMargin
    runAnyTest(input, mkList(List(1)))
  }

  test("scan.07") {
    val input =
      """def f(i1: Int32, i2: Int32): Int32 = i1 + i2
        |def r: List[Int32] = List.scan(f, 1, 3 :: Nil)
      """.stripMargin
    runAnyTest(input, mkList(List(1, 4)))
  }

  test("scan.08") {
    val input =
      """def f(i1: Int32, i2: Int32): Int32 = i1 + i2
        |def r: List[Int32] = List.scan(f, 1, 3 :: 8 :: Nil)
      """.stripMargin
    runAnyTest(input, mkList(List(1, 4, 12)))
  }

  test("scan.09") {
    val input =
      """def f(i1: Int32, i2: Int32): Int32 = i1 + i2
        |def r: List[Int32] = List.scan(f, 1, 3 :: 8 :: 15 :: Nil)
      """.stripMargin
    runAnyTest(input, mkList(List(1, 4, 12, 27)))
  }

  test("scanLeft.01") {
    val input =
      """def f(i: Int32, b: Bool): Int32 = if (b) i+1 else i+2
        |def r: List[Int32] = List.scanLeft(f, 1, Nil)
      """.stripMargin
    runAnyTest(input, mkList(List(1)))
  }

  test("scanLeft.02") {
    val input =
      """def f(i: Int32, b: Bool): Int32 = if (b) i+1 else i+2
        |def r: List[Int32] = List.scanLeft(f, 1, false :: Nil)
      """.stripMargin
    runAnyTest(input, mkList(List(1, 3)))
  }

  test("scanLeft.03") {
    val input =
      """def f(i: Int32, b: Bool): Int32 = if (b) i+1 else i+2
        |def r: List[Int32] = List.scanLeft(f, 1, false :: false :: Nil)
      """.stripMargin
    runAnyTest(input, mkList(List(1, 3, 5)))
  }

  test("scanLeft.04") {
    val input =
      """def f(i: Int32, b: Bool): Int32 = if (b) i+1 else i+2
        |def r: List[Int32] = List.scanLeft(f, 1, true :: false :: true :: Nil)
      """.stripMargin
    runAnyTest(input, mkList(List(1, 2, 4, 5)))
  }

  test("scanLeft.05") {
    val input =
      """def f(i: Int32, b: Bool): Int32 = if (b) i+1 else i+2
        |def r: List[Int32] = List.scanLeft(f, 1, true :: false :: false :: Nil)
      """.stripMargin
    runAnyTest(input, mkList(List(1, 2, 4, 6)))
  }

  test("scanLeft.06") {
    val input =
      """def f(i1: Int32, i2: Int32): Int32 = i1 + i2
        |def r: List[Int32] = List.scanLeft(f, 1, Nil)
      """.stripMargin
    runAnyTest(input, mkList(List(1)))
  }

  test("scanLeft.07") {
    val input =
      """def f(i1: Int32, i2: Int32): Int32 = i1 + i2
        |def r: List[Int32] = List.scanLeft(f, 1, 3 :: Nil)
      """.stripMargin
    runAnyTest(input, mkList(List(1, 4)))
  }

  test("scanLeft.08") {
    val input =
      """def f(i1: Int32, i2: Int32): Int32 = i1 + i2
        |def r: List[Int32] = List.scanLeft(f, 1, 3 :: 8 :: Nil)
      """.stripMargin
    runAnyTest(input, mkList(List(1, 4, 12)))
  }

  test("scanLeft.09") {
    val input =
      """def f(i1: Int32, i2: Int32): Int32 = i1 + i2
        |def r: List[Int32] = List.scanLeft(f, 1, 3 :: 8 :: 15 :: Nil)
      """.stripMargin
    runAnyTest(input, mkList(List(1, 4, 12, 27)))
  }

  test("scanRight.01") {
    val input =
      """def f(b: Bool, i: Int32): Int32 = if (b) i+1 else i+2
        |def r: List[Int32] = List.scanRight(f, 1, Nil)
      """.stripMargin
    runAnyTest(input, mkList(List(1)))
  }

  test("scanRight.02") {
    val input =
      """def f(b: Bool, i: Int32): Int32 = if (b) i+1 else i+2
        |def r: List[Int32] = List.scanRight(f, 1, false :: Nil)
      """.stripMargin
    runAnyTest(input, mkList(List(3, 1)))
  }

  test("scanRight.03") {
    val input =
      """def f(b: Bool, i: Int32): Int32 = if (b) i+1 else i+2
        |def r: List[Int32] = List.scanRight(f, 1, false :: false :: Nil)
      """.stripMargin
    runAnyTest(input, mkList(List(5, 3, 1)))
  }

  test("scanRight.04") {
    val input =
      """def f(b: Bool, i: Int32): Int32 = if (b) i+1 else i+2
        |def r: List[Int32] = List.scanRight(f, 1, true :: false :: true :: Nil)
      """.stripMargin
    runAnyTest(input, mkList(List(5, 4, 2, 1)))
  }

  test("scanRight.05") {
    val input =
      """def f(b: Bool, i: Int32): Int32 = if (b) i+1 else i+2
        |def r: List[Int32] = List.scanRight(f, 1, true :: false :: false :: Nil)
      """.stripMargin
    runAnyTest(input, mkList(List(6, 5, 3, 1)))
  }

  test("scanRight.06") {
    val input =
      """def f(i1: Int32, i2: Int32): Int32 = i1 + i2
        |def r: List[Int32] = List.scanRight(f, 1, Nil)
      """.stripMargin
    runAnyTest(input, mkList(List(1)))
  }

  test("scanRight.07") {
    val input =
      """def f(i1: Int32, i2: Int32): Int32 = i1 + i2
        |def r: List[Int32] = List.scanRight(f, 1, 3 :: Nil)
      """.stripMargin
    runAnyTest(input, mkList(List(4, 1)))
  }

  test("scanRight.08") {
    val input =
      """def f(i1: Int32, i2: Int32): Int32 = i1 + i2
        |def r: List[Int32] = List.scanRight(f, 1, 3 :: 8 :: Nil)
      """.stripMargin
    runAnyTest(input, mkList(List(12, 9, 1)))
  }

  test("scanRight.09") {
    val input =
      """def f(i1: Int32, i2: Int32): Int32 = i1 + i2
        |def r: List[Int32] = List.scanRight(f, 1, 3 :: 8 :: 15 :: Nil)
      """.stripMargin
    runAnyTest(input, mkList(List(27, 24, 16, 1)))
  }

  test("map.01") {
    val input =
      """def f(i: Int32): Bool = i == 2
        |def r: List[Bool] = List.map(f, Nil)
      """.stripMargin
    runAnyTest(input, mkNil)
  }

  test("map.02") {
    val input =
      """def f(i: Int32): Bool = i == 2
        |def r: List[Bool] = List.map(f, 2 :: Nil)
      """.stripMargin
    runAnyTest(input, mkBoolList(List(true)))
  }

  test("map.03") {
    val input =
      """def f(i: Int32): Bool = i == 2
        |def r: List[Bool] = List.map(f, 1 :: Nil)
      """.stripMargin
    runAnyTest(input, mkBoolList(List(false)))
  }

  test("map.04") {
    val input =
      """def f(i: Int32): Bool = i == 2
        |def r: List[Bool] = List.map(f, 1 :: 2 :: 3 :: 2 :: Nil)
      """.stripMargin
    runAnyTest(input, mkBoolList(List(false, true, false, true)))
  }

  test("map.05") {
    val input =
      """def f(i: Int32): Bool = i == 2
        |def r: List[Bool] = List.map(f, 2 :: 1 :: 2 :: 3 :: Nil)
      """.stripMargin
    runAnyTest(input, mkBoolList(List(true, false, true, false)))
  }

  test("mapWithIndex.01") {
    val input =
      """def f(i1: Int32, i2: Int32): Int32 = i1 + i2
        |def r: List[Int32] = List.mapWithIndex(f, Nil)
      """.stripMargin
    runAnyTest(input, mkNil)
  }

  test("mapWithIndex.02") {
    val input =
      """def f(i1: Int32, i2: Int32): Int32 = i1 + i2
        |def r: List[Int32] = List.mapWithIndex(f, 2 :: Nil)
      """.stripMargin
    runAnyTest(input, mkList(List(2)))
  }

  test("mapWithIndex.03") {
    val input =
      """def f(i1: Int32, i2: Int32): Int32 = i1 + i2
        |def r: List[Int32] = List.mapWithIndex(f, 5 :: 2 :: Nil)
      """.stripMargin
    runAnyTest(input, mkList(List(5, 3)))
  }

  test("mapWithIndex.04") {
    val input =
      """def f(i1: Int32, i2: Int32): Int32 = i1 + i2
        |def r: List[Int32] = List.mapWithIndex(f, 11 :: 5 :: 2 :: Nil)
      """.stripMargin
    runAnyTest(input, mkList(List(11, 6, 4)))
  }

  test("flatMap.01") {
    val input =
      """def f(i: Int32): List[Int32] = List.repeat(i, i)
        |def r: List[Int32] = List.flatMap(f, Nil)
      """.stripMargin
    runAnyTest(input, mkNil)
  }

  test("flatMap.02") {
    val input =
      """def f(i: Int32): List[Int32] = List.repeat(i, i)
        |def r: List[Int32] = List.flatMap(f, 1 :: Nil)
      """.stripMargin
    runAnyTest(input, mkList(List(1)))
  }

  test("flatMap.03") {
    val input =
      """def f(i: Int32): List[Int32] = List.repeat(i, i)
        |def r: List[Int32] = List.flatMap(f, 3 :: Nil)
      """.stripMargin
    runAnyTest(input, mkList(List(3, 3, 3)))
  }

  test("flatMap.04") {
    val input =
      """def f(i: Int32): List[Int32] = List.repeat(i, i)
        |def r: List[Int32] = List.flatMap(f, 2 :: 1 :: Nil)
      """.stripMargin
    runAnyTest(input, mkList(List(2, 2, 1)))
  }

  test("flatMap.05") {
    val input =
      """def f(i: Int32): List[Int32] = List.repeat(i, i)
        |def r: List[Int32] = List.flatMap(f, 2 :: 1 :: 3 :: Nil)
      """.stripMargin
    runAnyTest(input, mkList(List(2, 2, 1, 3, 3, 3)))
  }

  test("reverse.01") {
    val input = "def r: List[Int32] = List.reverse(Nil)"
    runAnyTest(input, mkNil)
  }

  test("reverse.02") {
    val input = "def r: List[Int32] = List.reverse(1 :: Nil)"
    runAnyTest(input, mkList(List(1)))
  }

  test("reverse.03") {
    val input = "def r: List[Int32] = List.reverse(1 :: 2 :: Nil)"
    runAnyTest(input, mkList(List(2, 1)))
  }

  test("reverse.04") {
    val input = "def r: List[Int32] = List.reverse(1 :: 2 :: 3 :: Nil)"
    runAnyTest(input, mkList(List(3, 2, 1)))
  }

  test("reverse.05") {
    val input = "def r: List[Bool] = List.reverse(Nil)"
    runAnyTest(input, mkNil)
  }

  test("reverse.06") {
    val input = "def r: List[Bool] = List.reverse(true :: Nil)"
    runAnyTest(input, mkBoolList(List(true)))
  }

  test("reverse.07") {
    val input = "def r: List[Bool] = List.reverse(true :: false :: Nil)"
    runAnyTest(input, mkBoolList(List(false, true)))
  }

  test("reverse.08") {
    val input = "def r: List[Bool] = List.reverse(true :: false :: false :: Nil)"
    runAnyTest(input, mkBoolList(List(false, false, true)))
  }

  test("rotateLeft.01") {
    val input = "def r: List[Int32] = List.rotateLeft(0, Nil)"
    runAnyTest(input, mkNil)
  }

  test("rotateLeft.02") {
    val input = "def r: List[Int32] = List.rotateLeft(0, 1 :: Nil)"
    runAnyTest(input, mkList(List(1)))
  }

  test("rotateLeft.03") {
    val input = "def r: List[Int32] = List.rotateLeft(1, 1 :: Nil)"
    runAnyTest(input, mkList(List(1)))
  }

  test("rotateLeft.04") {
    val input = "def r: List[Int32] = List.rotateLeft(0, 1 :: 2 :: Nil)"
    runAnyTest(input, mkList(List(1, 2)))
  }

  test("rotateLeft.05") {
    val input = "def r: List[Int32] = List.rotateLeft(1, 1 :: 2 :: Nil)"
    runAnyTest(input, mkList(List(2, 1)))
  }

  test("rotateLeft.06") {
    val input = "def r: List[Int32] = List.rotateLeft(2, 1 :: 2 :: Nil)"
    runAnyTest(input, mkList(List(1, 2)))
  }

  test("rotateLeft.07") {
    val input = "def r: List[Int32] = List.rotateLeft(0, 1 :: 2 :: 3 :: Nil)"
    runAnyTest(input, mkList(List(1, 2, 3)))
  }

  test("rotateLeft.08") {
    val input = "def r: List[Int32] = List.rotateLeft(1, 1 :: 2 :: 3 :: Nil)"
    runAnyTest(input, mkList(List(2, 3, 1)))
  }

  test("rotateLeft.09") {
    val input = "def r: List[Int32] = List.rotateLeft(2, 1 :: 2 :: 3 :: Nil)"
    runAnyTest(input, mkList(List(3, 1, 2)))
  }

  test("rotateLeft.10") {
    val input = "def r: List[Int32] = List.rotateLeft(3, 1 :: 2 :: 3 :: Nil)"
    runAnyTest(input, mkList(List(1, 2, 3)))
  }

  test("rotateRight.01") {
    val input = "def r: List[Int32] = List.rotateRight(0, Nil)"
    runAnyTest(input, mkNil)
  }

  test("rotateRight.02") {
    val input = "def r: List[Int32] = List.rotateRight(1, Nil)"
    runAnyTest(input, mkNil)
  }

  test("rotateRight.03") {
    val input = "def r: List[Int32] = List.rotateRight(10, Nil)"
    runAnyTest(input, mkNil)
  }

  test("rotateRight.04") {
    val input = "def r: List[Int32] = List.rotateRight(-5, Nil)"
    runAnyTest(input, mkNil)
  }

  test("rotateRight.05") {
    val input = "def r: List[Int32] = List.rotateRight(0, 1 :: Nil)"
    runAnyTest(input, mkList(List(1)))
  }

  test("rotateRight.06") {
    val input = "def r: List[Int32] = List.rotateRight(1, 1 :: Nil)"
    runAnyTest(input, mkList(List(1)))
  }

  test("rotateRight.07") {
    val input = "def r: List[Int32] = List.rotateRight(6, 1 :: Nil)"
    runAnyTest(input, mkList(List(1)))
  }

  test("rotateRight.08") {
    val input = "def r: List[Int32] = List.rotateRight(-9, 1 :: Nil)"
    runAnyTest(input, mkList(List(1)))
  }

  test("rotateRight.09") {
    val input = "def r: List[Int32] = List.rotateRight(0, 1 :: 2 :: Nil)"
    runAnyTest(input, mkList(List(1, 2)))
  }

  test("rotateRight.10") {
    val input = "def r: List[Int32] = List.rotateRight(1, 1 :: 2 :: Nil)"
    runAnyTest(input, mkList(List(2, 1)))
  }

  test("rotateRight.11") {
    val input = "def r: List[Int32] = List.rotateRight(2, 1 :: 2 :: Nil)"
    runAnyTest(input, mkList(List(1, 2)))
  }

  test("rotateRight.12") {
    val input = "def r: List[Int32] = List.rotateRight(33, 1 :: 2 :: Nil)"
    runAnyTest(input, mkList(List(2, 1)))
  }

  test("rotateRight.13") {
    val input = "def r: List[Int32] = List.rotateRight(68, 1 :: 2 :: Nil)"
    runAnyTest(input, mkList(List(1, 2)))
  }

  test("rotateRight.14") {
    val input = "def r: List[Int32] = List.rotateRight(-87, 1 :: 2 :: Nil)"
    runAnyTest(input, mkList(List(2, 1)))
  }

  test("rotateRight.15") {
    val input = "def r: List[Int32] = List.rotateRight(-100, 1 :: 2 :: Nil)"
    runAnyTest(input, mkList(List(1, 2)))
  }

  test("rotateRight.16") {
    val input = "def r: List[Int32] = List.rotateRight(0, 1 :: 2 :: 3 :: Nil)"
    runAnyTest(input, mkList(List(1, 2, 3)))
  }

  test("rotateRight.17") {
    val input = "def r: List[Int32] = List.rotateRight(1, 1 :: 2 :: 3 :: Nil)"
    runAnyTest(input, mkList(List(3, 1, 2)))
  }

  test("rotateRight.18") {
    val input = "def r: List[Int32] = List.rotateRight(2, 1 :: 2 :: 3 :: Nil)"
    runAnyTest(input, mkList(List(2, 3, 1)))
  }

  test("rotateRight.19") {
    val input = "def r: List[Int32] = List.rotateRight(3, 1 :: 2 :: 3 :: Nil)"
    runAnyTest(input, mkList(List(1, 2, 3)))
  }

  test("rotateRight.20") {
    val input = "def r: List[Int32] = List.rotateRight(40, 1 :: 2 :: 3 :: Nil)"
    runAnyTest(input, mkList(List(3, 1, 2)))
  }

  test("rotateRight.21") {
    val input = "def r: List[Int32] = List.rotateRight(50, 1 :: 2 :: 3 :: Nil)"
    runAnyTest(input, mkList(List(2, 3, 1)))
  }

  test("rotateRight.22") {
    val input = "def r: List[Int32] = List.rotateRight(60, 1 :: 2 :: 3 :: Nil)"
    runAnyTest(input, mkList(List(1, 2, 3)))
  }

  test("rotateRight.23") {
    val input = "def r: List[Int32] = List.rotateRight(-49, 1 :: 2 :: 3 :: Nil)"
    runAnyTest(input, mkList(List(2, 3, 1)))
  }

  test("rotateRight.24") {
    val input = "def r: List[Int32] = List.rotateRight(-50, 1 :: 2 :: 3 :: Nil)"
    runAnyTest(input, mkList(List(3, 1, 2)))
  }

  test("rotateRight.25") {
    val input = "def r: List[Int32] = List.rotateRight(-60, 1 :: 2 :: 3 :: Nil)"
    runAnyTest(input, mkList(List(1, 2, 3)))
  }

  test("rotateRight.26") {
    val input = "def r: List[Int32] = List.rotateRight(-1, 1 :: 2 :: 3 :: Nil)"
    runAnyTest(input, mkList(List(2, 3, 1)))
  }

  test("replace.01") {
    val input = "def r: List[Int32] = List.replace(0, 2, Nil)"
    runAnyTest(input, mkNil)
  }

  test("replace.02") {
    val input = "def r: List[Int32] = List.replace(0, 2, 1 :: Nil)"
    runAnyTest(input, mkList(List(2)))
  }

  test("replace.03") {
    val input = "def r: List[Int32] = List.replace(1, 2, 1 :: Nil)"
    runAnyTest(input, mkList(List(1)))
  }

  test("replace.04") {
    val input = "def r: List[Int32] = List.replace(-1, 2, 1 :: Nil)"
    runAnyTest(input, mkList(List(1)))
  }

  test("replace.05") {
    val input = "def r: List[Int32] = List.replace(0, 3, 1 :: 2 :: Nil)"
    runAnyTest(input, mkList(List(3, 2)))
  }

  test("replace.06") {
    val input = "def r: List[Int32] = List.replace(1, 3, 1 :: 2 :: Nil)"
    runAnyTest(input, mkList(List(1, 3)))
  }

  test("replace.07") {
    val input = "def r: List[Int32] = List.replace(2, 3, 1 :: 2 :: Nil)"
    runAnyTest(input, mkList(List(1, 2)))
  }

  test("replace.08") {
    val input = "def r: List[Int32] = List.replace(3, 3, 1 :: 2 :: Nil)"
    runAnyTest(input, mkList(List(1, 2)))
  }

  test("replace.09") {
    val input = "def r: List[Int32] = List.replace(-1, 3, 1 :: 2 :: Nil)"
    runAnyTest(input, mkList(List(1, 2)))
  }

  test("replace.10") {
    val input = "def r: List[Int32] = List.replace(-5, 3, 1 :: 2 :: Nil)"
    runAnyTest(input, mkList(List(1, 2)))
  }

  test("replace.11") {
    val input = "def r: List[Int32] = List.replace(0, 4, 1 :: 2 :: 3 :: Nil)"
    runAnyTest(input, mkList(List(4, 2, 3)))
  }

  test("replace.12") {
    val input = "def r: List[Int32] = List.replace(1, 4, 1 :: 2 :: 3 :: Nil)"
    runAnyTest(input, mkList(List(1, 4, 3)))
  }

  test("replace.13") {
    val input = "def r: List[Int32] = List.replace(2, 4, 1 :: 2 :: 3 :: Nil)"
    runAnyTest(input, mkList(List(1, 2, 4)))
  }

  test("replace.14") {
    val input = "def r: List[Int32] = List.replace(3, 4, 1 :: 2 :: 3 :: Nil)"
    runAnyTest(input, mkList(List(1, 2, 3)))
  }

  test("patch.01") {
    val input = "def r: List[Int32] = List.patch(0, 0, Nil, Nil)"
    runAnyTest(input, mkNil)
  }

  test("patch.02") {
    val input = "def r: List[Int32] = List.patch(0, 2, 1 :: 2 :: Nil, Nil)"
    runAnyTest(input, mkNil)
  }

  test("patch.03") {
    val input = "def r: List[Int32] = List.patch(0, 2, Nil, 1 :: 2 :: Nil)"
    runAnyTest(input, mkList(List(1, 2)))
  }

  test("patch.04") {
    val input = "def r: List[Int32] = List.patch(-3, 3, 1 :: 2 :: 4 :: Nil, 1 :: 2 :: Nil)"
    runAnyTest(input, mkList(List(1, 2)))
  }

  test("patch.05") {
    val input = "def r: List[Int32] = List.patch(2, 3, 1 :: 2 :: 4 :: Nil, 1 :: 2 :: Nil)"
    runAnyTest(input, mkList(List(1, 2)))
  }

  test("patch.06") {
    val input = "def r: List[Int32] = List.patch(0, 0, Nil, 1 :: Nil)"
    runAnyTest(input, mkList(List(1)))
  }

  test("patch.07") {
    val input = "def r: List[Int32] = List.patch(1, 0, 2 :: Nil, 1 :: Nil)"
    runAnyTest(input, mkList(List(1)))
  }

  test("patch.08") {
    val input = "def r: List[Int32] = List.patch(0, 1, 2 :: Nil, 1 :: Nil)"
    runAnyTest(input, mkList(List(2)))
  }

  test("patch.09") {
    val input = "def r: List[Int32] = List.patch(0, 2, 2 :: 4 :: Nil, 1 :: Nil)"
    runAnyTest(input, mkList(List(2)))
  }

  test("patch.10") {
    val input = "def r: List[Int32] = List.patch(-1, 2, 2 :: 4 :: Nil, 1 :: Nil)"
    runAnyTest(input, mkList(List(4)))
  }

  test("patch.11") {
    val input = "def r: List[Int32] = List.patch(-1, 2, 3 :: 4 :: Nil, 1 :: 2 :: Nil)"
    runAnyTest(input, mkList(List(4, 2)))
  }

  test("patch.12") {
    val input = "def r: List[Int32] = List.patch(1, 2, 3 :: 4 :: Nil, 1 :: 2 :: Nil)"
    runAnyTest(input, mkList(List(1, 3)))
  }

  test("patch.13") {
    val input = "def r: List[Int32] = List.patch(-2, 2, 3 :: 4 :: Nil, 1 :: 2 :: Nil)"
    runAnyTest(input, mkList(List(1, 2)))
  }

  test("patch.14") {
    val input = "def r: List[Int32] = List.patch(2, 2, 3 :: 4 :: Nil, 1 :: 2 :: Nil)"
    runAnyTest(input, mkList(List(1, 2)))
  }

  test("patch.15") {
    val input = "def r: List[Int32] = List.patch(1, 1, 3 :: Nil, 1 :: 2 :: Nil)"
    runAnyTest(input, mkList(List(1, 3)))
  }

  test("patch.16") {
    val input = "def r: List[Int32] = List.patch(0, 2, 3 :: 4 :: Nil, 1 :: 2 :: Nil)"
    runAnyTest(input, mkList(List(3, 4)))
  }

  test("patch.17") {
    val input = "def r: List[Int32] = List.patch(0, 1, 4 :: Nil, 1 :: 2 :: 3 :: Nil)"
    runAnyTest(input, mkList(List(4, 2, 3)))
  }

  test("patch.18") {
    val input = "def r: List[Int32] = List.patch(1, 1, 4 :: Nil, 1 :: 2 :: 3 :: Nil)"
    runAnyTest(input, mkList(List(1, 4, 3)))
  }

  test("patch.19") {
    val input = "def r: List[Int32] = List.patch(2, 1, 4 :: Nil, 1 :: 2 :: 3 :: Nil)"
    runAnyTest(input, mkList(List(1, 2, 4)))
  }

  test("patch.20") {
    val input = "def r: List[Int32] = List.patch(0, 2, 4 :: 5 :: Nil, 1 :: 2 :: 3 :: Nil)"
    runAnyTest(input, mkList(List(4, 5, 3)))
  }

  test("patch.21") {
    val input = "def r: List[Int32] = List.patch(1, 2, 4 :: 5 :: Nil, 1 :: 2 :: 3 :: Nil)"
    runAnyTest(input, mkList(List(1, 4, 5)))
  }

  test("patch.22") {
    val input = "def r: List[Int32] = List.patch(0, 2, 4 :: 5 :: 6 :: Nil, 1 :: 2 :: 3 :: Nil)"
    runAnyTest(input, mkList(List(4, 5, 3)))
  }

  test("patch.23") {
    val input = "def r: List[Int32] = List.patch(0, 3, 4 :: 5 :: 6 :: Nil, 1 :: 2 :: 3 :: Nil)"
    runAnyTest(input, mkList(List(4, 5, 6)))
  }

  test("patch.24") {
    val input = "def r: List[Int32] = List.patch(2, 4, 14 :: 15 :: 16 :: 17 :: Nil, 1 :: 2 :: 3 :: 4 :: 5 :: 6 :: 7 :: Nil)"
    runAnyTest(input, mkList(List(1, 2, 14, 15, 16, 17, 7)))
  }

  test("patch.25") {
    val input = "def r: List[Int32] = List.patch(-2, 4, 14 :: 15 :: 16 :: 17 :: Nil, 1 :: 2 :: 3 :: 4 :: 5 :: 6 :: 7 :: Nil)"
    runAnyTest(input, mkList(List(16, 17, 3, 4, 5, 6, 7)))
  }

  test("patch.26") {
    val input = "def r: List[Int32] = List.patch(4, 5, 14 :: 15 :: 16 :: 17 :: Nil, 1 :: 2 :: 3 :: 4 :: 5 :: 6 :: 7 :: Nil)"
    runAnyTest(input, mkList(List(1, 2, 3, 4, 14, 15, 16)))
  }

  test("patch.27") {
    val input = "def r: List[Int32] = List.patch(4, 2, 14 :: 15 :: 16 :: 17 :: Nil, 1 :: 2 :: 3 :: 4 :: 5 :: 6 :: 7 :: Nil)"
    runAnyTest(input, mkList(List(1, 2, 3, 4, 14, 15, 7)))
  }

  test("patch.28") {
    val input = """def r: List[Int32] = List.patch(-1, 10, -1 :: -2 :: -3 :: -4 :: -5 :: -6 :: -7 :: -8 :: Nil,
                  |                                1 :: 2 :: 3 :: 4 :: 5 :: 6 :: 7 :: Nil)
                """.stripMargin
    runAnyTest(input, mkList(List(-2, -3, -4, -5, -6, -7, -8)))
  }

  test("permutations.01") {
    val input = "def r: List[List[Int32]] = List.permutations(Nil)"
    runAnyTest(input, mkPermutationList(List()))
  }

  test("permutations.02") {
    val input = "def r: List[List[Int32]] = List.permutations(1 :: Nil)"
    runAnyTest(input, mkPermutationList(List(1)))
  }

  test("permutations.03") {
    val input = "def r: List[List[Int32]] = List.permutations(1 :: 2 :: Nil)"
    runAnyTest(input, mkPermutationList(List(1, 2)))
  }

  test("permutations.04") {
    val input = "def r: List[List[Int32]] = List.permutations(1 :: 2 :: 3 :: Nil)"
    runAnyTest(input, mkPermutationList(List(1, 2, 3)))
  }

  test("permutations.05") {
    val input = "def r: List[List[Int32]] = List.permutations(1 :: 2 :: 3 :: 4 :: Nil)"
    runAnyTest(input, mkPermutationList(List(1, 2, 3, 4)))
  }

  test("permutations.06") {
    val input = "def r: List[List[Int32]] = List.permutations(5 :: 4 :: 3 :: 2 :: 1 :: Nil)"
    runAnyTest(input, mkPermutationList(List(5, 4, 3, 2, 1)))
  }

  test("permutations.07") {
    val input = "def r: List[List[Int32]] = List.permutations(5 :: 4 :: 3 :: 2 :: 1 :: 0 :: Nil)"
    runAnyTest(input, mkPermutationList(List(5, 4, 3, 2, 1, 0)))
  }

  test("subsequences.01") {
    val input = "def r: List[List[Int32]] = List.subsequences(Nil)"
    runAnyTest(input, mkAnyList(List(mkNil)))
  }

  test("subsequences.02") {
    val input = "def r: List[List[Int32]] = List.subsequences(1 :: Nil)"
    runAnyTest(input, mkAnyList(List(mkList(List(1)), mkNil)))
  }

  test("subsequences.03") {
    val input = "def r: List[List[Int32]] = List.subsequences(1 :: 2 :: Nil)"
    runAnyTest(input, mkAnyList(List(mkList(List(1, 2)), mkList(List(1)), mkList(List(2)), mkNil)))
  }

  test("subsequences.04") {
    val input = "def r: List[List[Int32]] = List.subsequences(1 :: 2 :: 3 :: Nil)"
    runAnyTest(input, mkAnyList(List(mkList(List(1, 2, 3)), mkList(List(1, 2)), mkList(List(1, 3)),
                                     mkList(List(1)), mkList(List(2, 3)), mkList(List(2)),
                                     mkList(List(3)), mkNil)))
  }

  test("intersperse.01") {
    val input = "def r: List[Int32] = List.intersperse(11, Nil)"
    runAnyTest(input, mkNil)
  }

  test("intersperse.02") {
    val input = "def r: List[Int32] = List.intersperse(11, 1 :: Nil)"
    runAnyTest(input, mkList(List(1)))
  }

  test("intersperse.03") {
    val input = "def r: List[Int32] = List.intersperse(11, 1 :: 2 :: Nil)"
    runAnyTest(input, mkList(List(1, 11, 2)))
  }

  test("intersperse.04") {
    val input = "def r: List[Int32] = List.intersperse(11, 1 :: 2 :: 3 :: Nil)"
    runAnyTest(input, mkList(List(1, 11, 2, 11, 3)))
  }

  test("intersperse.05") {
    val input = "def r: List[Int32] = List.intersperse(11, 1 :: 2 :: 3 :: 4 :: Nil)"
    runAnyTest(input, mkList(List(1, 11, 2, 11, 3, 11, 4)))
  }

  test("intersperse.06") {
    val input = "def r: List[Int32] = List.intersperse(11, 1 :: 2 :: 3 :: 4 :: 5 :: Nil)"
    runAnyTest(input, mkList(List(1, 11, 2, 11, 3, 11, 4, 11, 5)))
  }

  test("transpose.01") {
    val input = "def r: List[List[Int32]] = List.transpose(Nil)"
    runAnyTest(input, mkNil)
  }

  test("transpose.02") {
    val input = "def r: List[List[Int32]] = List.transpose(Nil :: Nil)"
    runAnyTest(input, mkAnyList(List(mkNil)))
  }

  test("transpose.03") {
    val input = "def r: List[List[Int32]] = List.transpose(Nil :: Nil :: Nil)"
    runAnyTest(input, mkAnyList(List(mkNil, mkNil)))
  }

  test("transpose.04") {
    val input = "def r: List[List[Int32]] = List.transpose(Nil :: Nil :: Nil :: Nil)"
    runAnyTest(input, mkAnyList(List(mkNil, mkNil, mkNil)))
  }

  test("transpose.05") {
    val input = "def r: List[List[Int32]] = List.transpose((1 :: Nil) :: Nil)"
    runAnyTest(input, mkAnyList(List(mkList(List(1)))))
  }

  test("transpose.06") {
    val input = "def r: List[List[Int32]] = List.transpose((1 :: 2 :: Nil) :: Nil)"
    runAnyTest(input, mkAnyList(List(mkList(List(1)), mkList(List(2)))))
  }

  test("transpose.07") {
    val input = "def r: List[List[Int32]] = List.transpose((1 :: 2 :: 3 :: Nil) :: Nil)"
    runAnyTest(input, mkAnyList(List(mkList(List(1)), mkList(List(2)), mkList(List(3)))))
  }

  test("transpose.08") {
    val input = "def r: List[List[Int32]] = List.transpose((1 :: 2 :: 3 :: 4 :: Nil) :: Nil)"
    runAnyTest(input, mkAnyList(List(mkList(List(1)), mkList(List(2)), mkList(List(3)), mkList(List(4)))))
  }

  test("transpose.09") {
    val input = "def r: List[List[Int32]] = List.transpose((1 :: Nil) :: (2 :: Nil) :: Nil)"
    runAnyTest(input, mkAnyList(List(mkList(List(1, 2)))))
  }

  test("transpose.10") {
    val input = "def r: List[List[Int32]] = List.transpose((1 :: Nil) :: (2 :: Nil) :: (3 :: Nil) :: Nil)"
    runAnyTest(input, mkAnyList(List(mkList(List(1, 2, 3)))))
  }

  test("transpose.11") {
    val input = "def r: List[List[Int32]] = List.transpose((1 :: Nil) :: (2 :: Nil) :: (3 :: Nil) :: (4 :: Nil) :: Nil)"
    runAnyTest(input, mkAnyList(List(mkList(List(1, 2, 3, 4)))))
  }

  test("transpose.12") {
    val input = "def r: List[List[Int32]] = List.transpose((1 :: 2 :: Nil) :: (3 :: 4 :: Nil) :: Nil)"
    runAnyTest(input, mkAnyList(List(mkList(List(1, 3)), mkList(List(2, 4)))))
  }

  test("transpose.13") {
    val input = "def r: List[List[Int32]] = List.transpose((1 :: 2 :: 3 :: Nil) :: (4 :: 5 :: 6 :: Nil) :: Nil)"
    runAnyTest(input, mkAnyList(List(mkList(List(1, 4)), mkList(List(2, 5)), mkList(List(3, 6)))))
  }

  test("transpose.14") {
    val input = "def r: List[List[Int32]] = List.transpose((1 :: 2 :: 3 :: 4 :: Nil) :: (5 :: 6 :: 7 :: 8 :: Nil) :: Nil)"
    runAnyTest(input, mkAnyList(List(mkList(List(1, 5)), mkList(List(2, 6)), mkList(List(3, 7)), mkList(List(4, 8)))))
  }

  test("transpose.15") {
    val input = "def r: List[List[Int32]] = List.transpose((1 :: 2 :: 3 :: 4 :: 5 :: Nil) :: (6 :: 7 :: 8 :: 9 :: 10 :: Nil) :: Nil)"
    runAnyTest(input, mkAnyList(List(mkList(List(1, 6)), mkList(List(2, 7)), mkList(List(3, 8)), mkList(List(4, 9)),
                                     mkList(List(5, 10)))))
  }

  test("transpose.16") {
    val input = "def r: List[List[Int32]] = List.transpose((1 :: 2 :: Nil) :: (3 :: 4 :: Nil) :: (5 :: 6 :: Nil) :: Nil)"
    runAnyTest(input, mkAnyList(List(mkList(List(1, 3, 5)), mkList(List(2, 4, 6)))))
  }

  test("transpose.17") {
    val input = """def r: List[List[Int32]] = List.transpose((1 :: 2 :: Nil) :: (3 :: 4 :: Nil) :: (5 :: 6 :: Nil) ::
                  |                                          (7 :: 8 :: Nil) :: Nil)
                """.stripMargin
    runAnyTest(input, mkAnyList(List(mkList(List(1, 3, 5, 7)), mkList(List(2, 4, 6, 8)))))
  }

  test("transpose.18") {
    val input = """def r: List[List[Int32]] = List.transpose((1 :: 2 :: Nil) :: (3 :: 4 :: Nil) :: (5 :: 6 :: Nil) ::
                  |                                          (7 :: 8 :: Nil) :: (9 :: 10 :: Nil) :: Nil)
                """.stripMargin
    runAnyTest(input, mkAnyList(List(mkList(List(1, 3, 5, 7, 9)), mkList(List(2, 4, 6, 8, 10)))))
  }

  test("transpose.19") {
    val input = """def r: List[List[Int32]] = List.transpose((1 :: 2 :: 3 :: Nil) :: (4 :: 5 :: 6 :: Nil) ::
                  |                                          (7 :: 8 :: 9 :: Nil) :: Nil)
                """.stripMargin
    runAnyTest(input, mkAnyList(List(mkList(List(1, 4, 7)), mkList(List(2, 5, 8)), mkList(List(3, 6, 9)))))
  }

  test("transpose.20") {
    val input = """def r: List[List[Int32]] = List.transpose((1 :: 2 :: 3 :: Nil) :: (4 :: 5 :: Nil) ::
                  |                                          (7 :: 8 :: 9 :: Nil) :: Nil)
                """.stripMargin
    runAnyTest(input, mkAnyList(List(mkList(List(1, 2, 3)), mkList(List(4, 5)), mkList(List(7, 8, 9)))))
  }

  test("transpose.21") {
    val input = """def r: List[List[Int32]] = List.transpose((1 :: 2 :: 3 :: Nil) :: Nil ::
                  |                                          (7 :: 8 :: 9 :: Nil) :: Nil)
                """.stripMargin
    runAnyTest(input, mkAnyList(List(mkList(List(1, 2, 3)), mkNil, mkList(List(7, 8, 9)))))
  }

  test("transpose.22") {
    val input = """def r: List[List[Int32]] = List.transpose((1 :: 2 :: 3 :: Nil) :: (4 :: 5 :: 6 :: Nil) ::
                  |                                          (7 :: 8 :: 9 :: 10 :: Nil) :: Nil)
                """.stripMargin
    runAnyTest(input, mkAnyList(List(mkList(List(1, 2, 3)), mkList(List(4, 5, 6)), mkList(List(7, 8, 9, 10)))))
  }

  test("isPrefixOf.01") {
    val input = "def r: Bool = List.isPrefixOf(Nil, Nil)"
    runBoolTest(input, true)
  }

  test("isPrefixOf.02") {
    val input = "def r: Bool = List.isPrefixOf(Nil, 1 :: Nil)"
    runBoolTest(input, true)
  }

  test("isPrefixOf.03") {
    val input = "def r: Bool = List.isPrefixOf(1 :: Nil, 1 :: Nil)"
    runBoolTest(input, true)
  }

  test("isPrefixOf.04") {
    val input = "def r: Bool = List.isPrefixOf(2 :: Nil, 1 :: Nil)"
    runBoolTest(input, false)
  }

  test("isPrefixOf.05") {
    val input = "def r: Bool = List.isPrefixOf(1 :: 2 :: Nil, 1 :: Nil)"
    runBoolTest(input, false)
  }

  test("isPrefixOf.06") {
    val input = "def r: Bool = List.isPrefixOf(1 :: Nil, 1 :: 2 :: Nil)"
    runBoolTest(input, true)
  }

  test("isPrefixOf.07") {
    val input = "def r: Bool = List.isPrefixOf(1 :: 2 :: Nil, 1 :: 2 :: Nil)"
    runBoolTest(input, true)
  }

  test("isPrefixOf.08") {
    val input = "def r: Bool = List.isPrefixOf(2 :: Nil, 1 :: 2 :: Nil)"
    runBoolTest(input, false)
  }

  test("isPrefixOf.09") {
    val input = "def r: Bool = List.isPrefixOf(1 :: 3 :: Nil, 1 :: 2 :: Nil)"
    runBoolTest(input, false)
  }

  test("isPrefixOf.10") {
    val input = "def r: Bool = List.isPrefixOf(1 :: 2 :: 3 :: Nil, 1 :: 2 :: Nil)"
    runBoolTest(input, false)
  }

  test("isPrefixOf.11") {
    val input = "def r: Bool = List.isPrefixOf(1 :: 2 :: 3 :: Nil, 1 :: 2 :: 3 :: Nil)"
    runBoolTest(input, true)
  }

  test("isPrefixOf.12") {
    val input = "def r: Bool = List.isPrefixOf(1 :: 2 :: Nil, 1 :: 2 :: 3 :: Nil)"
    runBoolTest(input, true)
  }

  test("isPrefixOf.13") {
    val input = "def r: Bool = List.isPrefixOf(1 :: Nil, 1 :: 2 :: 3 :: Nil)"
    runBoolTest(input, true)
  }

  test("isPrefixOf.14") {
    val input = "def r: Bool = List.isPrefixOf(2 :: Nil, 1 :: 2 :: 3 :: Nil)"
    runBoolTest(input, false)
  }

  test("isPrefixOf.15") {
    val input = "def r: Bool = List.isPrefixOf(1 :: 3 :: Nil, 1 :: 2 :: 3 :: Nil)"
    runBoolTest(input, false)
  }

  test("isPrefixOf.16") {
    val input = "def r: Bool = List.isPrefixOf(1 :: 2 :: 4 :: Nil, 1 :: 2 :: 3 :: Nil)"
    runBoolTest(input, false)
  }

  test("isInfixOf.01") {
    val input = "def r: Bool = List.isInfixOf(Nil, Nil)"
    runBoolTest(input, true)
  }

  test("isInfixOf.02") {
    val input = "def r: Bool = List.isInfixOf(1 :: Nil, Nil)"
    runBoolTest(input, false)
  }

  test("isInfixOf.03") {
    val input = "def r: Bool = List.isInfixOf(Nil, 1 :: Nil)"
    runBoolTest(input, true)
  }

  test("isInfixOf.04") {
    val input = "def r: Bool = List.isInfixOf(1 :: Nil, 1 :: Nil)"
    runBoolTest(input, true)
  }

  test("isInfixOf.05") {
    val input = "def r: Bool = List.isInfixOf(2 :: Nil, 1 :: Nil)"
    runBoolTest(input, false)
  }

  test("isInfixOf.06") {
    val input = "def r: Bool = List.isInfixOf(1 :: 2 :: Nil, 1 :: Nil)"
    runBoolTest(input, false)
  }

  test("isInfixOf.07") {
    val input = "def r: Bool = List.isInfixOf(Nil, 1 :: 2 :: Nil)"
    runBoolTest(input, true)
  }

  test("isInfixOf.08") {
    val input = "def r: Bool = List.isInfixOf(1 :: Nil, 1 :: 2 :: Nil)"
    runBoolTest(input, true)
  }

  test("isInfixOf.09") {
    val input = "def r: Bool = List.isInfixOf(2 :: Nil, 1 :: 2 :: Nil)"
    runBoolTest(input, true)
  }

  test("isInfixOf.10") {
    val input = "def r: Bool = List.isInfixOf(1 :: 2 :: Nil, 1 :: 2 :: Nil)"
    runBoolTest(input, true)
  }

  test("isInfixOf.11") {
    val input = "def r: Bool = List.isInfixOf(3 :: Nil, 1 :: 2 :: Nil)"
    runBoolTest(input, false)
  }

  test("isInfixOf.12") {
    val input = "def r: Bool = List.isInfixOf(1 :: 3 :: Nil, 1 :: 2 :: Nil)"
    runBoolTest(input, false)
  }

  test("isInfixOf.13") {
    val input = "def r: Bool = List.isInfixOf(1 :: 2 :: 3 :: Nil, 1 :: 2 :: Nil)"
    runBoolTest(input, false)
  }

  test("isInfixOf.14") {
    val input = "def r: Bool = List.isInfixOf(1 :: 2 :: Nil, 1 :: 2 :: 3 :: Nil)"
    runBoolTest(input, true)
  }

  test("isInfixOf.15") {
    val input = "def r: Bool = List.isInfixOf(2 :: 3 :: Nil, 1 :: 2 :: 3 :: Nil)"
    runBoolTest(input, true)
  }

  test("isInfixOf.16") {
    val input = "def r: Bool = List.isInfixOf(1 :: 2 :: 3 :: Nil, 1 :: 2 :: 3 :: Nil)"
    runBoolTest(input, true)
  }

  test("isInfixOf.17") {
    val input = "def r: Bool = List.isInfixOf(1 :: 2 :: 4 :: Nil, 1 :: 2 :: 3 :: Nil)"
    runBoolTest(input, false)
  }

  test("isInfixOf.18") {
    val input = "def r: Bool = List.isInfixOf(1 :: 4 :: Nil, 1 :: 2 :: 3 :: Nil)"
    runBoolTest(input, false)
  }

  test("isInfixOf.19") {
    val input = "def r: Bool = List.isInfixOf(1 :: 3 :: Nil, 1 :: 2 :: 3 :: Nil)"
    runBoolTest(input, false)
  }

  test("isInfixOf.20") {
    val input = "def r: Bool = List.isInfixOf(1 :: 1 :: Nil, 1 :: 2 :: 3 :: Nil)"
    runBoolTest(input, false)
  }

  test("isSuffixOf.01") {
    val input = "def r: Bool = List.isSuffixOf(Nil, Nil)"
    runBoolTest(input, true)
  }

  test("isSuffixOf.02") {
    val input = "def r: Bool = List.isSuffixOf(Nil, 1 :: Nil)"
    runBoolTest(input, true)
  }

  test("isSuffixOf.03") {
    val input = "def r: Bool = List.isSuffixOf(1 :: Nil, 1 :: Nil)"
    runBoolTest(input, true)
  }

  test("isSuffixOf.04") {
    val input = "def r: Bool = List.isSuffixOf(2 :: Nil, 1 :: Nil)"
    runBoolTest(input, false)
  }

  test("isSuffixOf.05") {
    val input = "def r: Bool = List.isSuffixOf(2 :: 1 :: Nil, 1 :: Nil)"
    runBoolTest(input, false)
  }

  test("isSuffixOf.06") {
    val input = "def r: Bool = List.isSuffixOf(1 :: Nil, 2 :: 1 :: Nil)"
    runBoolTest(input, true)
  }

  test("isSuffixOf.07") {
    val input = "def r: Bool = List.isSuffixOf(2 :: 1 :: Nil, 2 :: 1 :: Nil)"
    runBoolTest(input, true)
  }

  test("isSuffixOf.08") {
    val input = "def r: Bool = List.isSuffixOf(2 :: Nil, 2 :: 1 :: Nil)"
    runBoolTest(input, false)
  }

  test("isSuffixOf.09") {
    val input = "def r: Bool = List.isSuffixOf(3 :: 1 :: Nil, 2 :: 1 :: Nil)"
    runBoolTest(input, false)
  }

  test("isSuffixOf.10") {
    val input = "def r: Bool = List.isSuffixOf(3 :: 2 :: 1 :: Nil, 2 :: 1 :: Nil)"
    runBoolTest(input, false)
  }

  test("isSuffixOf.11") {
    val input = "def r: Bool = List.isSuffixOf(3 :: 2 :: 1 :: Nil, 3 :: 2 :: 1 :: Nil)"
    runBoolTest(input, true)
  }

  test("isSuffixOf.12") {
    val input = "def r: Bool = List.isSuffixOf(2 :: 1 :: Nil, 3 :: 2 :: 1 :: Nil)"
    runBoolTest(input, true)
  }

  test("isSuffixOf.13") {
    val input = "def r: Bool = List.isSuffixOf(3 :: Nil, 1 :: 2 :: 3 :: Nil)"
    runBoolTest(input, true)
  }

  test("isSuffixOf.14") {
    val input = "def r: Bool = List.isSuffixOf(2 :: Nil, 1 :: 2 :: 3 :: Nil)"
    runBoolTest(input, false)
  }

  test("isSuffixOf.15") {
    val input = "def r: Bool = List.isSuffixOf(1 :: 3 :: Nil, 1 :: 2 :: 3 :: Nil)"
    runBoolTest(input, false)
  }

  test("isSuffixOf.16") {
    val input = "def r: Bool = List.isSuffixOf(2 :: 2 :: 43 :: Nil, 1 :: 2 :: 3 :: Nil)"
    runBoolTest(input, false)
  }

  test("fold.01") {
    val input =
      """def f(i1: Int32, i2: Int32): Int32 = i1 + i2
        |def r: Int32 = List.fold(f, 1, Nil)
      """.stripMargin
    runTest(input, 1)
  }

  test("fold.02") {
    val input =
      """def f(i1: Int32, i2: Int32): Int32 = i1 + i2
        |def r: Int32 = List.fold(f, 1, 2 :: Nil)
      """.stripMargin
    runTest(input, 3)
  }

  test("fold.03") {
    val input =
      """def f(i1: Int32, i2: Int32): Int32 = i1 + i2
        |def r: Int32 = List.fold(f, 1, 2 :: 3 :: Nil)
      """.stripMargin
    runTest(input, 6)
  }

  test("fold.04") {
    val input =
      """def f(i1: Int32, i2: Int32): Int32 = i1 + i2
        |def r: Int32 = List.fold(f, 1, 2 :: 3 :: 4 :: Nil)
      """.stripMargin
    runTest(input, 10)
  }

  test("fold.05") {
    val input =
      """def f(i: Int32, b: Bool): Int32 = if (b) i+1 else i*2
        |def r: Int32 = List.fold(f, 1, Nil)
      """.stripMargin
    runTest(input, 1)
  }

  test("fold.06") {
    val input =
      """def f(i: Int32, b: Bool): Int32 = if (b) i+1 else i*2
        |def r: Int32 = List.fold(f, 1, true :: Nil)
      """.stripMargin
    runTest(input, 2)
  }

  test("fold.07") {
    val input =
      """def f(i: Int32, b: Bool): Int32 = if (b) i+1 else i*2
        |def r: Int32 = List.fold(f, 1, true :: true :: Nil)
      """.stripMargin
    runTest(input, 3)
  }

  test("fold.08") {
    val input =
      """def f(i: Int32, b: Bool): Int32 = if (b) i+1 else i*2
        |def r: Int32 = List.fold(f, 1, true :: true :: false :: Nil)
      """.stripMargin
    runTest(input, 6)
  }

  test("fold.09") {
    val input =
      """def f(i: Int32, b: Bool): Int32 = if (b) i+1 else i*2
        |def r: Int32 = List.fold(f, 1, true :: true :: false :: false :: Nil)
      """.stripMargin
    runTest(input, 12)
  }

  test("foldLeft.01") {
    val input =
      """def f(i1: Int32, i2: Int32): Int32 = i1 + i2
        |def r: Int32 = List.foldLeft(f, 1, Nil)
      """.stripMargin
    runTest(input, 1)
  }

  test("foldLeft.02") {
    val input =
      """def f(i1: Int32, i2: Int32): Int32 = i1 + i2
        |def r: Int32 = List.foldLeft(f, 1, 2 :: Nil)
      """.stripMargin
    runTest(input, 3)
  }

  test("foldLeft.03") {
    val input =
      """def f(i1: Int32, i2: Int32): Int32 = i1 + i2
        |def r: Int32 = List.foldLeft(f, 1, 2 :: 3 :: Nil)
      """.stripMargin
    runTest(input, 6)
  }

  test("foldLeft.04") {
    val input =
      """def f(i1: Int32, i2: Int32): Int32 = i1 + i2
        |def r: Int32 = List.foldLeft(f, 1, 2 :: 3 :: 4 :: Nil)
      """.stripMargin
    runTest(input, 10)
  }

  test("foldLeft.05") {
    val input =
      """def f(i: Int32, b: Bool): Int32 = if (b) i+1 else i*2
        |def r: Int32 = List.foldLeft(f, 1, Nil)
      """.stripMargin
    runTest(input, 1)
  }

  test("foldLeft.06") {
    val input =
      """def f(i: Int32, b: Bool): Int32 = if (b) i+1 else i*2
        |def r: Int32 = List.foldLeft(f, 1, true :: Nil)
      """.stripMargin
    runTest(input, 2)
  }

  test("foldLeft.07") {
    val input =
      """def f(i: Int32, b: Bool): Int32 = if (b) i+1 else i*2
        |def r: Int32 = List.foldLeft(f, 1, true :: true :: Nil)
      """.stripMargin
    runTest(input, 3)
  }

  test("foldLeft.08") {
    val input =
      """def f(i: Int32, b: Bool): Int32 = if (b) i+1 else i*2
        |def r: Int32 = List.foldLeft(f, 1, true :: true :: false :: Nil)
      """.stripMargin
    runTest(input, 6)
  }

  test("foldLeft.09") {
    val input =
      """def f(i: Int32, b: Bool): Int32 = if (b) i+1 else i*2
        |def r: Int32 = List.foldLeft(f, 1, true :: true :: false :: false :: Nil)
      """.stripMargin
    runTest(input, 12)
  }

  test("foldRight.01") {
    val input =
      """def f(i1: Int32, i2: Int32): Int32 = i1 + i2
        |def r: Int32 = List.foldRight(f, 1, Nil)
      """.stripMargin
    runTest(input, 1)
  }

  test("foldRight.02") {
    val input =
      """def f(i1: Int32, i2: Int32): Int32 = i1 + i2
        |def r: Int32 = List.foldRight(f, 1, 2 :: Nil)
      """.stripMargin
    runTest(input, 3)
  }

  test("foldRight.03") {
    val input =
      """def f(i1: Int32, i2: Int32): Int32 = i1 + i2
        |def r: Int32 = List.foldRight(f, 1, 2 :: 3 :: Nil)
      """.stripMargin
    runTest(input, 6)
  }

  test("foldRight.04") {
    val input =
      """def f(i1: Int32, i2: Int32): Int32 = i1 + i2
        |def r: Int32 = List.foldRight(f, 1, 2 :: 3 :: 4 :: Nil)
      """.stripMargin
    runTest(input, 10)
  }

  test("foldRight.05") {
    val input =
      """def f(b: Bool, i: Int32): Int32 = if (b) i+1 else i*2
        |def r: Int32 = List.foldRight(f, 1, Nil)
      """.stripMargin
    runTest(input, 1)
  }

  test("foldRight.06") {
    val input =
      """def f(b: Bool, i: Int32): Int32 = if (b) i+1 else i*2
        |def r: Int32 = List.foldRight(f, 1, true :: Nil)
      """.stripMargin
    runTest(input, 2)
  }

  test("foldRight.07") {
    val input =
      """def f(b: Bool, i: Int32): Int32 = if (b) i+1 else i*2
        |def r: Int32 = List.foldRight(f, 1, true :: true :: Nil)
      """.stripMargin
    runTest(input, 3)
  }

  test("foldRight.08") {
    val input =
      """def f(b: Bool, i: Int32): Int32 = if (b) i+1 else i*2
        |def r: Int32 = List.foldRight(f, 1, true :: true :: false :: Nil)
      """.stripMargin
    runTest(input, 4)
  }

  test("foldRight.09") {
    val input =
      """def f(b: Bool, i: Int32): Int32 = if (b) i+1 else i*2
        |def r: Int32 = List.foldRight(f, 1, true :: true :: false :: false :: Nil)
      """.stripMargin
    runTest(input, 6)
  }

  test("reduceOpt.01") {
    val input =
      """def f(i1: Int32, i2: Int32): Int32 = i1 + i2
        |def r: Option[Int32] = List.reduceOpt(f, Nil)
      """.stripMargin
    runAnyTest(input, mkNone)
  }

  test("reduceOpt.02") {
    val input =
      """def f(i1: Int32, i2: Int32): Int32 = i1 + i2
        |def r: Option[Int32] = List.reduceOpt(f, 1 :: Nil)
      """.stripMargin
    runAnyTest(input, mkSome(1))
  }

  test("reduceOpt.03") {
    val input =
      """def f(i1: Int32, i2: Int32): Int32 = i1 + i2
        |def r: Option[Int32] = List.reduceOpt(f, 1 :: 2 :: Nil)
      """.stripMargin
    runAnyTest(input, mkSome(3))
  }

  test("reduceOpt.04") {
    val input =
      """def f(i1: Int32, i2: Int32): Int32 = i1 + i2
        |def r: Option[Int32] = List.reduceOpt(f, 1 :: 2 :: 3 :: Nil)
      """.stripMargin
    runAnyTest(input, mkSome(6))
  }

  test("reduceOpt.05") {
    val input =
      """def f(i1: Int32, i2: Int32): Int32 = i1 + i2
        |def r: Option[Int32] = List.reduceOpt(f, 1 :: 2 :: 3 :: 4 :: Nil)
      """.stripMargin
    runAnyTest(input, mkSome(10))
  }

  test("reduceLeftOpt.01") {
    val input =
      """def f(i1: Int32, i2: Int32): Int32 = i1 + i2
        |def r: Option[Int32] = List.reduceLeftOpt(f, Nil)
      """.stripMargin
    runAnyTest(input, mkNone)
  }

  test("reduceLeftOpt.02") {
    val input =
      """def f(i1: Int32, i2: Int32): Int32 = i1 + i2
        |def r: Option[Int32] = List.reduceLeftOpt(f, 1 :: Nil)
      """.stripMargin
    runAnyTest(input, mkSome(1))
  }

  test("reduceLeftOpt.03") {
    val input =
      """def f(i1: Int32, i2: Int32): Int32 = i1 + i2
        |def r: Option[Int32] = List.reduceLeftOpt(f, 1 :: 2 :: Nil)
      """.stripMargin
    runAnyTest(input, mkSome(3))
  }

  test("reduceLeftOpt.04") {
    val input =
      """def f(i1: Int32, i2: Int32): Int32 = i1 + i2
        |def r: Option[Int32] = List.reduceLeftOpt(f, 1 :: 2 :: 3 :: Nil)
      """.stripMargin
    runAnyTest(input, mkSome(6))
  }

  test("reduceLeftOpt.05") {
    val input =
      """def f(i1: Int32, i2: Int32): Int32 = i1 + i2
        |def r: Option[Int32] = List.reduceLeftOpt(f, 1 :: 2 :: 3 :: 4 :: Nil)
      """.stripMargin
    runAnyTest(input, mkSome(10))
  }

  test("reduceRightOpt.01") {
    val input =
      """def f(i1: Int32, i2: Int32): Int32 = i1 + i2
        |def r: Option[Int32] = List.reduceRightOpt(f, Nil)
      """.stripMargin
    runAnyTest(input, mkNone)
  }

  test("reduceRightOpt.02") {
    val input =
      """def f(i1: Int32, i2: Int32): Int32 = i1 + i2
        |def r: Option[Int32] = List.reduceRightOpt(f, 1 :: Nil)
      """.stripMargin
    runAnyTest(input, mkSome(1))
  }

  test("reduceRightOpt.03") {
    val input =
      """def f(i1: Int32, i2: Int32): Int32 = i1 + i2
        |def r: Option[Int32] = List.reduceRightOpt(f, 1 :: 2 :: Nil)
      """.stripMargin
    runAnyTest(input, mkSome(3))
  }

  test("reduceRightOpt.04") {
    val input =
      """def f(i1: Int32, i2: Int32): Int32 = i1 + i2
        |def r: Option[Int32] = List.reduceRightOpt(f, 1 :: 2 :: 3 :: Nil)
      """.stripMargin
    runAnyTest(input, mkSome(6))
  }

  test("reduceRightOpt.05") {
    val input =
      """def f(i1: Int32, i2: Int32): Int32 = i1 + i2
        |def r: Option[Int32] = List.reduceRightOpt(f, 1 :: 2 :: 3 :: 4 :: Nil)
      """.stripMargin
    runAnyTest(input, mkSome(10))
  }

  test("count.01") {
    val input =
      """def f(i: Int32): Bool = i == 3
        |def r: Int32 = List.count(f, Nil)
      """.stripMargin
    runTest(input, 0)
  }

  test("count.02") {
    val input =
      """def f(i: Int32): Bool = i == 3
        |def r: Int32 = List.count(f, 2 :: Nil)
      """.stripMargin
    runTest(input, 0)
  }

  test("count.03") {
    val input =
      """def f(i: Int32): Bool = i == 3
        |def r: Int32 = List.count(f, 2 :: 5 :: Nil)
      """.stripMargin
    runTest(input, 0)
  }

  test("count.04") {
    val input =
      """def f(i: Int32): Bool = i == 3
        |def r: Int32 = List.count(f, 3 :: Nil)
      """.stripMargin
    runTest(input, 1)
  }

  test("count.05") {
    val input =
      """def f(i: Int32): Bool = i == 3
        |def r: Int32 = List.count(f, 3 :: 4 :: 2 :: Nil)
      """.stripMargin
    runTest(input, 1)
  }

  test("count.06") {
    val input =
      """def f(i: Int32): Bool = i == 3
        |def r: Int32 = List.count(f, 1 :: 3 :: 4 :: 2 :: Nil)
      """.stripMargin
    runTest(input, 1)
  }

  test("count.07") {
    val input =
      """def f(i: Int32): Bool = i == 3
        |def r: Int32 = List.count(f, 3 :: 3 :: Nil)
      """.stripMargin
    runTest(input, 2)
  }

  test("count.08") {
    val input =
      """def f(i: Int32): Bool = i == 3
        |def r: Int32 = List.count(f, 1 :: 6 :: 3 :: 3 :: Nil)
      """.stripMargin
    runTest(input, 2)
  }

  test("count.09") {
    val input =
      """def f(i: Int32): Bool = i == 3
        |def r: Int32 = List.count(f, 3 :: 3 :: 8 :: 88 :: Nil)
      """.stripMargin
    runTest(input, 2)
  }

  test("count.10") {
    val input =
      """def f(i: Int32): Bool = i == 3
        |def r: Int32 = List.count(f, 5 :: 2 :: 3 :: 1 :: 67 :: 3 :: 0 :: -6 :: -3 :: Nil)
      """.stripMargin
    runTest(input, 2)
  }

  test("count.11") {
    val input =
      """def f(i: Int32): Bool = i == 3
        |def r: Int32 = List.count(f, 3 :: 2 :: 3 :: 1 :: 67 :: 3 :: 0 :: -6 :: -3 :: 3 :: 3 :: Nil)
      """.stripMargin
    runTest(input, 5)
  }

  test("concat.01") {
    val input = "def r: List[Int32] = List.concat(Nil)"
    runAnyTest(input, mkNil)
  }

  test("concat.02") {
    val input = "def r: List[Int32] = List.concat(Nil :: Nil)"
    runAnyTest(input, mkNil)
  }

  test("concat.03") {
    val input = "def r: List[Int32] = List.concat((1 :: Nil) :: Nil)"
    runAnyTest(input, mkList(List(1)))
  }

  test("concat.04") {
    val input = "def r: List[Int32] = List.concat((1 :: 2 :: Nil) :: Nil)"
    runAnyTest(input, mkList(List(1, 2)))
  }

  test("concat.05") {
    val input = "def r: List[Int32] = List.concat(Nil :: Nil :: Nil)"
    runAnyTest(input, mkNil)
  }

  test("concat.06") {
    val input = "def r: List[Int32] = List.concat((1 :: Nil) :: Nil :: Nil)"
    runAnyTest(input, mkList(List(1)))
  }

  test("concat.07") {
    val input = "def r: List[Int32] = List.concat(Nil :: (1 :: Nil) :: Nil)"
    runAnyTest(input, mkList(List(1)))
  }

  test("concat.08") {
    val input = "def r: List[Int32] = List.concat((1 :: Nil) :: (2 :: Nil) :: Nil)"
    runAnyTest(input, mkList(List(1, 2)))
  }

  test("concat.09") {
    val input = "def r: List[Int32] = List.concat((1 :: 2 :: Nil) :: (3 :: Nil) :: Nil)"
    runAnyTest(input, mkList(List(1, 2, 3)))
  }

  test("concat.10") {
    val input = "def r: List[Int32] = List.concat((1 :: 2 :: Nil) :: (3 :: 4 :: Nil) :: Nil)"
    runAnyTest(input, mkList(List(1, 2, 3, 4)))
  }

  test("concat.11") {
    val input = "def r: List[Int32] = List.concat((1 :: 2 :: Nil) :: (3 :: 4 :: 5 :: Nil) :: Nil)"
    runAnyTest(input, mkList(List(1, 2, 3, 4, 5)))
  }

  test("concat.12") {
    val input = "def r: List[Int32] = List.concat(Nil :: (1 :: Nil) :: Nil :: (2 :: 3 :: Nil) :: (7 :: 8 :: 11 :: Nil) :: Nil)"
    runAnyTest(input, mkList(List(1, 2, 3, 7, 8, 11)))
  }

  test("exists.01") {
    val input =
      """def f(i: Int32): Bool = i == 3
        |def r: Bool = List.exists(f, Nil)
      """.stripMargin
    runBoolTest(input, false)
  }

  test("exists.02") {
    val input =
      """def f(i: Int32): Bool = i == 3
        |def r: Bool = List.exists(f, 1 :: Nil)
      """.stripMargin
    runBoolTest(input, false)
  }

  test("exists.03") {
    val input =
      """def f(i: Int32): Bool = i == 3
        |def r: Bool = List.exists(f, 3 :: Nil)
      """.stripMargin
    runBoolTest(input, true)
  }

  test("exists.04") {
    val input =
      """def f(i: Int32): Bool = i == 3
        |def r: Bool = List.exists(f, 1 :: 33 :: Nil)
      """.stripMargin
    runBoolTest(input, false)
  }

  test("exists.05") {
    val input =
      """def f(i: Int32): Bool = i == 3
        |def r: Bool = List.exists(f, 1 :: 3 :: Nil)
      """.stripMargin
    runBoolTest(input, true)
  }

  test("exists.06") {
    val input =
      """def f(i: Int32): Bool = i == 3
        |def r: Bool = List.exists(f, 3 :: 33 :: Nil)
      """.stripMargin
    runBoolTest(input, true)
  }

  test("exists.07") {
    val input =
      """def f(i: Int32): Bool = i == 3
        |def r: Bool = List.exists(f, 3 :: 3 :: Nil)
      """.stripMargin
    runBoolTest(input, true)
  }

  test("exists.08") {
    val input =
      """def f(i: Int32): Bool = i == 3
        |def r: Bool = List.exists(f, 1 :: 4 :: 8 :: 3 :: 2 :: 99 :: Nil)
      """.stripMargin
    runBoolTest(input, true)
  }

  test("exists.09") {
    val input =
      """def f(i: Int32): Bool = i == 3
        |def r: Bool = List.exists(f, 3 :: 1 :: 2 :: 99 :: 22 :: 11 :: Nil)
      """.stripMargin
    runBoolTest(input, true)
  }

  test("exists.10") {
    val input =
      """def f(i: Int32): Bool = i == 3
        |def r: Bool = List.exists(f, 1 :: 31 :: 99 :: 21 :: 14 :: 89 :: Nil)
      """.stripMargin
    runBoolTest(input, false)
  }

  test("forall.01") {
    val input =
      """def f(i: Int32): Bool = i == 3
        |def r: Bool = List.forall(f, Nil)
      """.stripMargin
    runBoolTest(input, true)
  }

  test("forall.02") {
    val input =
      """def f(i: Int32): Bool = i == 3
        |def r: Bool = List.forall(f, 1 :: Nil)
      """.stripMargin
    runBoolTest(input, false)
  }

  test("forall.03") {
    val input =
      """def f(i: Int32): Bool = i == 3
        |def r: Bool = List.forall(f, 3 :: Nil)
      """.stripMargin
    runBoolTest(input, true)
  }

  test("forall.04") {
    val input =
      """def f(i: Int32): Bool = i == 3
        |def r: Bool = List.forall(f, 1 :: 2 :: Nil)
      """.stripMargin
    runBoolTest(input, false)
  }

  test("forall.05") {
    val input =
      """def f(i: Int32): Bool = i == 3
        |def r: Bool = List.forall(f, 1 :: 3 :: Nil)
      """.stripMargin
    runBoolTest(input, false)
  }

  test("forall.06") {
    val input =
      """def f(i: Int32): Bool = i == 3
        |def r: Bool = List.forall(f, 3 :: 2 :: Nil)
      """.stripMargin
    runBoolTest(input, false)
  }

  test("forall.07") {
    val input =
      """def f(i: Int32): Bool = i == 3
        |def r: Bool = List.forall(f, 3 :: 3 :: Nil)
      """.stripMargin
    runBoolTest(input, true)
  }

  test("forall.08") {
    val input =
      """def f(i: Int32): Bool = i == 3
        |def r: Bool = List.forall(f, 3 :: 3 :: 3 :: Nil)
      """.stripMargin
    runBoolTest(input, true)
  }

  test("forall.09") {
    val input =
      """def f(i: Int32): Bool = i == 3
        |def r: Bool = List.forall(f, 3 :: 3 :: 1 :: Nil)
      """.stripMargin
    runBoolTest(input, false)
  }

  test("forall.10") {
    val input =
      """def f(i: Int32): Bool = i == 3
        |def r: Bool = List.forall(f, 33 :: 3 :: 3 :: Nil)
      """.stripMargin
    runBoolTest(input, false)
  }

  test("forall.11") {
    val input =
      """def f(i: Int32): Bool = i == 3
        |def r: Bool = List.forall(f, 3 :: 3 :: 3 :: 3 :: 3 :: 3 :: 3 :: Nil)
      """.stripMargin
    runBoolTest(input, true)
  }

  test("forall.12") {
    val input =
      """def f(i: Int32): Bool = i == 3
        |def r: Bool = List.forall(f, 3 :: 3 :: 3 :: 3 :: 3 :: 3 :: 0 :: Nil)
      """.stripMargin
    runBoolTest(input, false)
  }

  test("and.01") {
    val input = "def r: Bool = List.and(Nil)"
    runBoolTest(input, true)
  }

  test("and.02") {
    val input = "def r: Bool = List.and(true :: Nil)"
    runBoolTest(input, true)
  }

  test("and.03") {
    val input = "def r: Bool = List.and(false :: Nil)"
    runBoolTest(input, false)
  }

  test("and.04") {
    val input = "def r: Bool = List.and(true :: true :: Nil)"
    runBoolTest(input, true)
  }

  test("and.05") {
    val input = "def r: Bool = List.and(true :: false :: Nil)"
    runBoolTest(input, false)
  }

  test("and.06") {
    val input = "def r: Bool = List.and(false :: true :: Nil)"
    runBoolTest(input, false)
  }

  test("and.07") {
    val input = "def r: Bool = List.and(false :: false :: Nil)"
    runBoolTest(input, false)
  }

  test("and.08") {
    val input = "def r: Bool = List.and(true :: true :: true :: Nil)"
    runBoolTest(input, true)
  }

  test("and.09") {
    val input = "def r: Bool = List.and(true :: true :: false :: Nil)"
    runBoolTest(input, false)
  }

  test("and.10") {
    val input = "def r: Bool = List.and(false :: true :: true :: Nil)"
    runBoolTest(input, false)
  }

  test("and.11") {
    val input = "def r: Bool = List.and(true :: true :: true :: true :: true :: Nil)"
    runBoolTest(input, true)
  }

  test("and.12") {
    val input = "def r: Bool = List.and(true :: true :: true :: true :: false :: Nil)"
    runBoolTest(input, false)
  }

  test("or.01") {
    val input = "def r: Bool = List.or(Nil)"
    runBoolTest(input, false)
  }

  test("or.02") {
    val input = "def r: Bool = List.or(true :: Nil)"
    runBoolTest(input, true)
  }

  test("or.03") {
    val input = "def r: Bool = List.or(false :: Nil)"
    runBoolTest(input, false)
  }

  test("or.04") {
    val input = "def r: Bool = List.or(true :: true :: Nil)"
    runBoolTest(input, true)
  }

  test("or.05") {
    val input = "def r: Bool = List.or(true :: false :: Nil)"
    runBoolTest(input, true)
  }

  test("or.06") {
    val input = "def r: Bool = List.or(false :: true :: Nil)"
    runBoolTest(input, true)
  }

  test("or.07") {
    val input = "def r: Bool = List.or(false :: false :: Nil)"
    runBoolTest(input, false)
  }

  test("or.08") {
    val input = "def r: Bool = List.or(true :: true :: true :: Nil)"
    runBoolTest(input, true)
  }

  test("or.09") {
    val input = "def r: Bool = List.or(true :: false :: false :: Nil)"
    runBoolTest(input, true)
  }

  test("or.10") {
    val input = "def r: Bool = List.or(false :: false :: true :: Nil)"
    runBoolTest(input, true)
  }

  test("or.11") {
    val input = "def r: Bool = List.or(false :: false :: false :: Nil)"
    runBoolTest(input, false)
  }

  test("or.12") {
    val input = "def r: Bool = List.or(true :: false :: true :: true :: true :: Nil)"
    runBoolTest(input, true)
  }

  test("or.13") {
    val input = "def r: Bool = List.or(true :: true :: true :: true :: false :: Nil)"
    runBoolTest(input, true)
  }

  test("or.14") {
    val input = "def r: Bool = List.or(false :: false :: false :: false :: false :: false :: Nil)"
    runBoolTest(input, false)
  }

  test("filter.01") {
    val input =
      """def f(i: Int32): Bool = i > 3
        |def r: List[Int32] = List.filter(f, Nil)
      """.stripMargin
    runAnyTest(input, mkNil)
  }

  test("filter.02") {
    val input =
      """def f(i: Int32): Bool = i > 3
        |def r: List[Int32] = List.filter(f, 1 :: Nil)
      """.stripMargin
    runAnyTest(input, mkNil)
  }

  test("filter.03") {
    val input =
      """def f(i: Int32): Bool = i > 3
        |def r: List[Int32] = List.filter(f, 4 :: Nil)
      """.stripMargin
    runAnyTest(input, mkList(List(4)))
  }

  test("filter.04") {
    val input =
      """def f(i: Int32): Bool = i > 3
        |def r: List[Int32] = List.filter(f, 1 :: 2 :: Nil)
      """.stripMargin
    runAnyTest(input, mkNil)
  }

  test("filter.05") {
    val input =
      """def f(i: Int32): Bool = i > 3
        |def r: List[Int32] = List.filter(f, 1 :: 6 :: Nil)
      """.stripMargin
    runAnyTest(input, mkList(List(6)))
  }

  test("filter.06") {
    val input =
      """def f(i: Int32): Bool = i > 3
        |def r: List[Int32] = List.filter(f, 9 :: 3 :: Nil)
      """.stripMargin
    runAnyTest(input, mkList(List(9)))
  }

  test("filter.07") {
    val input =
      """def f(i: Int32): Bool = i > 3
        |def r: List[Int32] = List.filter(f, 90 :: 6 :: Nil)
      """.stripMargin
    runAnyTest(input, mkList(List(90, 6)))
  }

  test("filter.08") {
    val input =
      """def f(i: Int32): Bool = i > 3
        |def r: List[Int32] = List.filter(f, 90 :: 1 :: 6 :: 2 :: -8 :: 11 :: 1000 :: Nil)
      """.stripMargin
    runAnyTest(input, mkList(List(90, 6, 11, 1000)))
  }

  test("filter.09") {
    val input =
      """def f(i: Int32): Bool = i > 3
        |def r: List[Int32] = List.filter(f, -10 :: -11 :: 4 :: 4 :: 3 :: 9 :: 3 :: Nil)
      """.stripMargin
    runAnyTest(input, mkList(List(4, 4, 9)))
  }

  test("slice.01") {
    val input = "def r: List[Int32] = List.slice(0, 0, Nil)"
    runAnyTest(input, mkNil)
  }

  test("slice.02") {
    val input = "def r: List[Int32] = List.slice(1, 2, Nil)"
    runAnyTest(input, mkNil)
  }

  test("slice.03") {
    val input = "def r: List[Int32] = List.slice(0, 1, 1 :: Nil)"
    runAnyTest(input, mkList(List(1)))
  }

  test("slice.04") {
    val input = "def r: List[Int32] = List.slice(-1, 2, 1 :: Nil)"
    runAnyTest(input, mkList(List(1)))
  }

  test("slice.05") {
    val input = "def r: List[Int32] = List.slice(1, 2, 1 :: Nil)"
    runAnyTest(input, mkNil)
  }

  test("slice.06") {
    val input = "def r: List[Int32] = List.slice(0, 1, 1 :: 2 :: Nil)"
    runAnyTest(input, mkList(List(1)))
  }

  test("slice.07") {
    val input = "def r: List[Int32] = List.slice(1, 2, 1 :: 2 :: Nil)"
    runAnyTest(input, mkList(List(2)))
  }

  test("slice.08") {
    val input = "def r: List[Int32] = List.slice(0, 2, 1 :: 2 :: Nil)"
    runAnyTest(input, mkList(List(1, 2)))
  }

  test("slice.09") {
    val input = "def r: List[Int32] = List.slice(0, 2, 1 :: 2 :: 3 :: 4 :: 5 :: 6 :: 7 :: 8 :: Nil)"
    runAnyTest(input, mkList(List(1, 2)))
  }

  test("slice.10") {
    val input = "def r: List[Int32] = List.slice(2, 4, 1 :: 2 :: 3 :: 4 :: 5 :: 6 :: 7 :: 8 :: Nil)"
    runAnyTest(input, mkList(List(3, 4)))
  }

  test("slice.11") {
    val input = "def r: List[Int32] = List.slice(7, 11, 1 :: 2 :: 3 :: 4 :: 5 :: 6 :: 7 :: 8 :: Nil)"
    runAnyTest(input, mkList(List(8)))
  }

  test("slice.12") {
    val input = "def r: List[Int32] = List.slice(1, 7, 1 :: 2 :: 3 :: 4 :: 5 :: 6 :: 7 :: 8 :: Nil)"
    runAnyTest(input, mkList(List(2, 3, 4, 5, 6, 7)))
  }

  test("partition.01") {
    val input =
      """def f(i: Int32): Bool = i > 3
        |def r: (List[Int32], List[Int32]) = List.partition(f, Nil)
      """.stripMargin
    runAnyTest(input, mkAnyTuple(mkNil, mkNil))
  }

  test("partition.02") {
    val input =
      """def f(i: Int32): Bool = i > 3
        |def r: (List[Int32], List[Int32]) = List.partition(f, 1 :: Nil)
      """.stripMargin
    runAnyTest(input, mkAnyTuple(mkNil, mkList(List(1))))
  }

  test("partition.03") {
    val input =
      """def f(i: Int32): Bool = i > 3
        |def r: (List[Int32], List[Int32]) = List.partition(f, 4 :: Nil)
      """.stripMargin
    runAnyTest(input, mkAnyTuple(mkList(List(4)), mkNil))
  }

  test("partition.04") {
    val input =
      """def f(i: Int32): Bool = i > 3
        |def r: (List[Int32], List[Int32]) = List.partition(f, 1 :: 2 :: Nil)
      """.stripMargin
    runAnyTest(input, mkAnyTuple(mkNil, mkList(List(1, 2))))
  }

  test("partition.05") {
    val input =
      """def f(i: Int32): Bool = i > 3
        |def r: (List[Int32], List[Int32]) = List.partition(f, 1 :: 6 :: Nil)
      """.stripMargin
    runAnyTest(input, mkAnyTuple(mkList(List(6)), mkList(List(1))))
  }

  test("partition.06") {
    val input =
      """def f(i: Int32): Bool = i > 3
        |def r: (List[Int32], List[Int32]) = List.partition(f, 5 :: 3 :: Nil)
      """.stripMargin
    runAnyTest(input, mkAnyTuple(mkList(List(5)), mkList(List(3))))
  }

  test("partition.07") {
    val input =
      """def f(i: Int32): Bool = i > 3
        |def r: (List[Int32], List[Int32]) = List.partition(f, 99 :: 6 :: Nil)
      """.stripMargin
    runAnyTest(input, mkAnyTuple(mkList(List(99, 6)), mkNil))
  }

  test("partition.08") {
    val input =
      """def f(i: Int32): Bool = i > 3
        |def r: (List[Int32], List[Int32]) = List.partition(f, 99 :: 6 :: 4 :: 1 :: -99 :: 99 :: 88 :: 5 :: 1 :: 0 :: Nil)
      """.stripMargin
    runAnyTest(input, mkAnyTuple(mkList(List(99, 6, 4, 99, 88, 5)), mkList(List(1, -99, 1, 0))))
  }

  test("partition.09") {
    val input =
      """def f(i: Int32): Bool = i > 3
        |def r: (List[Int32], List[Int32]) = List.partition(f, 1 :: 11 :: 24 :: -1 :: 3 :: 14 :: 5 :: Nil)
      """.stripMargin
    runAnyTest(input, mkAnyTuple(mkList(List(11, 24, 14, 5)), mkList(List(1, -1, 3))))
  }

  test("span.01") {
    val input =
      """def f(i: Int32): Bool = i > 3
        |def r: (List[Int32], List[Int32]) = List.span(f, Nil)
      """.stripMargin
    runAnyTest(input, mkAnyTuple(mkNil, mkNil))
  }

  test("span.02") {
    val input =
      """def f(i: Int32): Bool = i > 3
        |def r: (List[Int32], List[Int32]) = List.span(f, 1 :: Nil)
      """.stripMargin
    runAnyTest(input, mkAnyTuple(mkNil, mkList(List(1))))
  }

  test("span.03") {
    val input =
      """def f(i: Int32): Bool = i > 3
        |def r: (List[Int32], List[Int32]) = List.span(f, 4 :: Nil)
      """.stripMargin
    runAnyTest(input, mkAnyTuple(mkList(List(4)), mkNil))
  }

  test("span.04") {
    val input =
      """def f(i: Int32): Bool = i > 3
        |def r: (List[Int32], List[Int32]) = List.span(f, 1 :: 4 :: Nil)
      """.stripMargin
    runAnyTest(input, mkAnyTuple(mkNil, mkList(List(1, 4))))
  }

  test("span.05") {
    val input =
      """def f(i: Int32): Bool = i > 3
        |def r: (List[Int32], List[Int32]) = List.span(f, 4 :: 1 :: Nil)
      """.stripMargin
    runAnyTest(input, mkAnyTuple(mkList(List(4)), mkList(List(1))))
  }

  test("span.06") {
    val input =
      """def f(i: Int32): Bool = i > 3
        |def r: (List[Int32], List[Int32]) = List.span(f, 4 :: 8 :: Nil)
      """.stripMargin
    runAnyTest(input, mkAnyTuple(mkList(List(4, 8)), mkNil))
  }

  test("span.07") {
    val input =
      """def f(i: Int32): Bool = i > 3
        |def r: (List[Int32], List[Int32]) = List.span(f, 1 :: -1 :: Nil)
      """.stripMargin
    runAnyTest(input, mkAnyTuple(mkNil, mkList(List(1, -1))))
  }

  test("span.08") {
    val input =
      """def f(i: Int32): Bool = i > 3
        |def r: (List[Int32], List[Int32]) = List.span(f, -1 :: 11 :: 88 :: Nil)
      """.stripMargin
    runAnyTest(input, mkAnyTuple(mkNil, mkList(List(-1, 11, 88))))
  }

  test("span.09") {
    val input =
      """def f(i: Int32): Bool = i > 3
        |def r: (List[Int32], List[Int32]) = List.span(f, 4 :: -1 :: 88 :: Nil)
      """.stripMargin
    runAnyTest(input, mkAnyTuple(mkList(List(4)), mkList(List(-1, 88))))
  }

  test("span.10") {
    val input =
      """def f(i: Int32): Bool = i > 3
        |def r: (List[Int32], List[Int32]) = List.span(f, 4 :: 9 :: -2 :: Nil)
      """.stripMargin
    runAnyTest(input, mkAnyTuple(mkList(List(4, 9)), mkList(List(-2))))
  }

  test("span.11") {
    val input =
      """def f(i: Int32): Bool = i > 3
        |def r: (List[Int32], List[Int32]) = List.span(f, 4 :: 9 :: 9 :: Nil)
      """.stripMargin
    runAnyTest(input, mkAnyTuple(mkList(List(4, 9, 9)), mkNil))
  }

  test("span.12") {
    val input =
      """def f(i: Int32): Bool = i > 3
        |def r: (List[Int32], List[Int32]) = List.span(f, 8 :: 11 :: 89 :: -1 :: 34 :: Nil)
      """.stripMargin
    runAnyTest(input, mkAnyTuple(mkList(List(8, 11, 89)), mkList(List(-1, 34))))
  }

  test("span.13") {
    val input =
      """def f(i: Int32): Bool = i > 3
        |def r: (List[Int32], List[Int32]) = List.span(f, 3 :: 8 :: 11 :: 89 :: -1 :: 34 :: Nil)
      """.stripMargin
    runAnyTest(input, mkAnyTuple(mkNil, mkList(List(3, 8, 11, 89, -1, 34))))
  }

  test("drop.01") {
    val input = "def r: List[Int32] = List.drop(0, Nil)"
    runAnyTest(input, mkNil)
  }

  test("drop.02") {
    val input = "def r: List[Int32] = List.drop(-1, 1 :: Nil)"
    runAnyTest(input, mkList(List(1)))
  }

  test("drop.03") {
    val input = "def r: List[Int32] = List.drop(0, 1 :: Nil)"
    runAnyTest(input, mkList(List(1)))
  }

  test("drop.04") {
    val input = "def r: List[Int32] = List.drop(1, 1 :: Nil)"
    runAnyTest(input, mkNil)
  }

  test("drop.05") {
    val input = "def r: List[Int32] = List.drop(2, 1 :: Nil)"
    runAnyTest(input, mkNil)
  }

  test("drop.06") {
    val input = "def r: List[Int32] = List.drop(0, 1 :: 2 :: Nil)"
    runAnyTest(input, mkList(List(1, 2)))
  }

  test("drop.07") {
    val input = "def r: List[Int32] = List.drop(1, 1 :: 2 :: Nil)"
    runAnyTest(input, mkList(List(2)))
  }

  test("drop.08") {
    val input = "def r: List[Int32] = List.drop(2, 1 :: 2 :: Nil)"
    runAnyTest(input, mkNil)
  }

  test("drop.09") {
    val input = "def r: List[Int32] = List.drop(3, 1 :: 2 :: Nil)"
    runAnyTest(input, mkNil)
  }

  test("drop.10") {
    val input = "def r: List[Int32] = List.drop(3, 1 :: 2 :: 3 :: 4 :: 5 :: 6 :: 7 :: Nil)"
    runAnyTest(input, mkList(List(4, 5, 6, 7)))
  }

  test("drop.11") {
    val input = "def r: List[Int32] = List.drop(6, 1 :: 2 :: 3 :: 4 :: 5 :: 6 :: 7 :: Nil)"
    runAnyTest(input, mkList(List(7)))
  }

  test("drop.12") {
    val input = "def r: List[Int32] = List.drop(99, 1 :: 2 :: 3 :: 4 :: 5 :: 6 :: 7 :: Nil)"
    runAnyTest(input, mkNil)
  }

  test("dropWhile.01") {
    val input =
      """def f(i: Int32): Bool = i > 3
        |def r: List[Int32] = List.dropWhile(f, Nil)
      """.stripMargin
    runAnyTest(input, mkNil)
  }

  test("dropWhile.02") {
    val input =
      """def f(i: Int32): Bool = i > 3
        |def r: List[Int32] = List.dropWhile(f, 5 :: Nil)
      """.stripMargin
    runAnyTest(input, mkNil)
  }

  test("dropWhile.03") {
    val input =
      """def f(i: Int32): Bool = i > 3
        |def r: List[Int32] = List.dropWhile(f, 1 :: Nil)
      """.stripMargin
    runAnyTest(input, mkList(List(1)))
  }

  test("dropWhile.04") {
    val input =
      """def f(i: Int32): Bool = i > 3
        |def r: List[Int32] = List.dropWhile(f, 1 :: 2 :: Nil)
      """.stripMargin
    runAnyTest(input, mkList(List(1, 2)))
  }

  test("dropWhile.05") {
    val input =
      """def f(i: Int32): Bool = i > 3
        |def r: List[Int32] = List.dropWhile(f, 1 :: 6 :: Nil)
      """.stripMargin
    runAnyTest(input, mkList(List(1, 6)))
  }

  test("dropWhile.06") {
    val input =
      """def f(i: Int32): Bool = i > 3
        |def r: List[Int32] = List.dropWhile(f, 6 :: 1 :: Nil)
      """.stripMargin
    runAnyTest(input, mkList(List(1)))
  }

  test("dropWhile.07") {
    val input =
      """def f(i: Int32): Bool = i > 3
        |def r: List[Int32] = List.dropWhile(f, 6 :: 11 :: Nil)
      """.stripMargin
    runAnyTest(input, mkNil)
  }

  test("dropWhile.08") {
    val input =
      """def f(i: Int32): Bool = i > 3
        |def r: List[Int32] = List.dropWhile(f, 1 :: 2 :: 3 :: Nil)
      """.stripMargin
    runAnyTest(input, mkList(List(1, 2, 3)))
  }

  test("dropWhile.09") {
    val input =
      """def f(i: Int32): Bool = i > 3
        |def r: List[Int32] = List.dropWhile(f, 6 :: 2 :: 5 :: Nil)
      """.stripMargin
    runAnyTest(input, mkList(List(2, 5)))
  }

  test("dropWhile.10") {
    val input =
      """def f(i: Int32): Bool = i > 3
        |def r: List[Int32] = List.dropWhile(f, 6 :: 12 :: 3 :: Nil)
      """.stripMargin
    runAnyTest(input, mkList(List(3)))
  }

  test("dropWhile.11") {
    val input =
      """def f(i: Int32): Bool = i > 3
        |def r: List[Int32] = List.dropWhile(f, 6 :: 12 :: 32 :: Nil)
      """.stripMargin
    runAnyTest(input, mkNil)
  }

  test("take.01") {
    val input = "def r: List[Int32] = List.take(0, Nil)"
    runAnyTest(input, mkNil)
  }

  test("take.02") {
    val input = "def r: List[Int32] = List.take(-1, 1 :: Nil)"
    runAnyTest(input, mkNil)
  }

  test("take.03") {
    val input = "def r: List[Int32] = List.take(0, 1 :: Nil)"
    runAnyTest(input, mkNil)
  }

  test("take.04") {
    val input = "def r: List[Int32] = List.take(1, 1 :: Nil)"
    runAnyTest(input, mkList(List(1)))
  }

  test("take.05") {
    val input = "def r: List[Int32] = List.take(2, 1 :: Nil)"
    runAnyTest(input, mkList(List(1)))
  }

  test("take.06") {
    val input = "def r: List[Int32] = List.take(-1, 1 :: 2 :: Nil)"
    runAnyTest(input, mkNil)
  }

  test("take.07") {
    val input = "def r: List[Int32] = List.take(0, 1 :: 2 :: Nil)"
    runAnyTest(input, mkNil)
  }

  test("take.08") {
    val input = "def r: List[Int32] = List.take(1, 1 :: 2 :: Nil)"
    runAnyTest(input, mkList(List(1)))
  }

  test("take.09") {
    val input = "def r: List[Int32] = List.take(2, 1 :: 2 :: Nil)"
    runAnyTest(input, mkList(List(1, 2)))
  }

  test("take.10") {
    val input = "def r: List[Int32] = List.take(3, 1 :: 2 :: Nil)"
    runAnyTest(input, mkList(List(1, 2)))
  }

  test("take.11") {
    val input = "def r: List[Int32] = List.take(3, 1 :: 2 :: 3 :: 4 :: 5 :: 6 :: 7 :: Nil)"
    runAnyTest(input, mkList(List(1, 2, 3)))
  }

  test("take.12") {
    val input = "def r: List[Int32] = List.take(6, 1 :: 2 :: 3 :: 4 :: 5 :: 6 :: 7 :: Nil)"
    runAnyTest(input, mkList(List(1, 2, 3, 4, 5, 6)))
  }

  test("take.13") {
    val input = "def r: List[Int32] = List.take(99, 1 :: 2 :: 3 :: 4 :: 5 :: 6 :: 7 :: Nil)"
    runAnyTest(input, mkList(List(1, 2, 3, 4, 5, 6, 7)))
  }

  test("takeWhile.01") {
    val input =
      """def f(i: Int32): Bool = i > 3
        |def r: List[Int32] = List.takeWhile(f, Nil)
      """.stripMargin
    runAnyTest(input, mkNil)
  }

  test("takeWhile.02") {
    val input =
      """def f(i: Int32): Bool = i > 3
        |def r: List[Int32] = List.takeWhile(f, 1 :: Nil)
      """.stripMargin
    runAnyTest(input, mkNil)
  }

  test("takeWhile.03") {
    val input =
      """def f(i: Int32): Bool = i > 3
        |def r: List[Int32] = List.takeWhile(f, 4 :: Nil)
      """.stripMargin
    runAnyTest(input, mkList(List(4)))
  }

  test("takeWhile.04") {
    val input =
      """def f(i: Int32): Bool = i > 3
        |def r: List[Int32] = List.takeWhile(f, 1 :: 4 :: Nil)
      """.stripMargin
    runAnyTest(input, mkNil)
  }

  test("takeWhile.05") {
    val input =
      """def f(i: Int32): Bool = i > 3
        |def r: List[Int32] = List.takeWhile(f, 4 :: -4 :: Nil)
      """.stripMargin
    runAnyTest(input, mkList(List(4)))
  }

  test("takeWhile.06") {
    val input =
      """def f(i: Int32): Bool = i > 3
        |def r: List[Int32] = List.takeWhile(f, 8 :: 4 :: Nil)
      """.stripMargin
    runAnyTest(input, mkList(List(8, 4)))
  }

  test("takeWhile.07") {
    val input =
      """def f(i: Int32): Bool = i > 3
        |def r: List[Int32] = List.takeWhile(f, 4 :: 1 :: 8 :: 9 :: Nil)
      """.stripMargin
    runAnyTest(input, mkList(List(4)))
  }

  test("takeWhile.08") {
    val input =
      """def f(i: Int32): Bool = i > 3
        |def r: List[Int32] = List.takeWhile(f, 4 :: 11 :: 8 :: -9 :: 7 :: Nil)
      """.stripMargin
    runAnyTest(input, mkList(List(4, 11, 8)))
  }

  test("takeWhile.09") {
    val input =
      """def f(i: Int32): Bool = i > 3
        |def r: List[Int32] = List.takeWhile(f, 3 :: 11 :: 8 :: -9 :: 7 :: Nil)
      """.stripMargin
    runAnyTest(input, mkNil)
  }

  test("groupBy.01") {
    val input =
      """def f(a: Int32, b: Int32): Bool = a > 3 || b > 8
        |def r: List[List[Int32]] = List.groupBy(f, Nil)
      """.stripMargin
    runAnyTest(input, mkNil)
  }

  test("groupBy.02") {
    val input =
      """def f(a: Int32, b: Int32): Bool = a > 3 || b > 8
        |def r: List[List[Int32]] = List.groupBy(f, 1 :: Nil)
      """.stripMargin
    runAnyTest(input, mkAnyList(List(mkList(List(1)))))
  }

  test("groupBy.03") {
    val input =
      """def f(a: Int32, b: Int32): Bool = a > 3 || b > 8
        |def r: List[List[Int32]] = List.groupBy(f, 1 :: 4 :: Nil)
      """.stripMargin
    runAnyTest(input, mkAnyList(List(mkList(List(1)), mkList(List(4)))))
  }

  test("groupBy.04") {
    val input =
      """def f(a: Int32, b: Int32): Bool = a > 3 || b > 8
        |def r: List[List[Int32]] = List.groupBy(f, 1 :: 2 :: Nil)
      """.stripMargin
    runAnyTest(input, mkAnyList(List(mkList(List(1)), mkList(List(2)))))
  }

  test("groupBy.05") {
    val input =
      """def f(a: Int32, b: Int32): Bool = a > 3 || b > 8
        |def r: List[List[Int32]] = List.groupBy(f, 1 :: 9 :: Nil)
      """.stripMargin
    runAnyTest(input, mkAnyList(List(mkList(List(1, 9)))))
  }

  test("groupBy.06") {
    val input =
      """def f(a: Int32, b: Int32): Bool = a > 3 || b > 8
        |def r: List[List[Int32]] = List.groupBy(f, 1 :: 4 :: 7 :: 6 :: 9 :: 2 :: 4 :: 4 :: 8 :: 16 :: Nil)
      """.stripMargin
    runAnyTest(input, mkAnyList(List(mkList(List(1, 9, 16)), mkList(List(4, 7, 6, 4, 4, 8)), mkList(List(2)))))
  }

  test("groupBy.07") {
    val input =
      """def f(a: Int32, b: Int32): Bool = a > -6 || a*b >= 0
        |def r: List[List[Int32]] = List.groupBy(f, -1 :: -11 :: 4 :: -11 :: 0 :: 8 :: 2 :: 1 :: -3 :: -24 :: Nil)
      """.stripMargin
    runAnyTest(input, mkAnyList(List(mkList(List(-1, -11, -11, 0, -3, -24)), mkList(List(4, 8, 2, 1)))))
  }

  test("groupBy.08") {
    val input =
      """def f(a: Int32, b: Int32): Bool = a < 0 || (a > 10 || (b > 10 || a == b))
        |def r: List[List[Int32]] = List.groupBy(f, -5 :: 6 :: 11 :: 8 :: 8 :: -11 :: -1 :: 0 :: 4 :: -1 :: Nil)
      """.stripMargin
    runAnyTest(input, mkAnyList(List(mkList(List(-5, 11, -11, -1, -1)), mkList(List(6)),
                                     mkList(List(8, 8)), mkList(List(0)), mkList(List(4)))))
  }

  test("zip.01") {
    val input = "def r: List[(Int32, Int32)] = List.zip(Nil, Nil)"
    runAnyTest(input, mkNil)
  }

  test("zip.02") {
    val input = "def r: List[(Int32, Int32)] = List.zip(1 :: Nil, Nil)"
    runAnyTest(input, mkNil)
  }

  test("zip.03") {
    val input = "def r: List[(Int32, Int32)] = List.zip(Nil, 2 :: Nil)"
    runAnyTest(input, mkNil)
  }

  test("zip.04") {
    val input = "def r: List[(Int32, Int32)] = List.zip(1 :: Nil, 2 :: Nil)"
    runAnyTest(input, mkAnyList(List(mkTuple(1, 2))))
  }

  test("zip.05") {
    val input = "def r: List[(Int32, Int32)] = List.zip(1 :: 3 :: Nil, 2 :: 4 :: Nil)"
    runAnyTest(input, mkAnyList(List(mkTuple(1, 2), mkTuple(3, 4))))
  }

  test("zip.06") {
    val input = "def r: List[(Int32, Int32)] = List.zip(1 :: 3 :: 5 :: Nil, 2 :: 4 :: 6 :: Nil)"
    runAnyTest(input, mkAnyList(List(mkTuple(1, 2), mkTuple(3, 4), mkTuple(5, 6))))
  }

  test("zip.07") {
    val input = "def r: List[(Int32, Int32)] = List.zip(1 :: 3 :: 5 :: 7 :: Nil, 2 :: 4 :: 6 :: Nil)"
    runAnyTest(input, mkAnyList(List(mkTuple(1, 2), mkTuple(3, 4), mkTuple(5, 6))))
  }

  test("zip.08") {
    val input = "def r: List[(Int32, Int32)] = List.zip(1 :: 3 :: 5 :: Nil, 2 :: 4 :: 6 :: 8 :: Nil)"
    runAnyTest(input, mkAnyList(List(mkTuple(1, 2), mkTuple(3, 4), mkTuple(5, 6))))
  }

  test("zipWith.01") {
    val input =
      """def f(a: Int32, b: Bool): Int32 = if (b) a+1 else a
        |def r: List[Int32] = List.zipWith(f, Nil, Nil)
      """.stripMargin
    runAnyTest(input, mkNil)
  }

  test("zipWith.02") {
    val input =
      """def f(a: Int32, b: Bool): Int32 = if (b) a+1 else a
        |def r: List[Int32] = List.zipWith(f, 1 :: Nil, Nil)
      """.stripMargin
    runAnyTest(input, mkNil)
  }

  test("zipWith.03") {
    val input =
      """def f(a: Int32, b: Bool): Int32 = if (b) a+1 else a
        |def r: List[Int32] = List.zipWith(f, Nil, true :: Nil)
      """.stripMargin
    runAnyTest(input, mkNil)
  }

  test("zipWith.04") {
    val input =
      """def f(a: Int32, b: Bool): Int32 = if (b) a+1 else a
        |def r: List[Int32] = List.zipWith(f, 1 :: Nil, true :: Nil)
      """.stripMargin
    runAnyTest(input, mkList(List(2)))
  }

  test("zipWith.05") {
    val input =
      """def f(a: Int32, b: Bool): Int32 = if (b) a+1 else a
        |def r: List[Int32] = List.zipWith(f, 1 :: Nil, false :: Nil)
      """.stripMargin
    runAnyTest(input, mkList(List(1)))
  }

  test("zipWith.06") {
    val input =
      """def f(a: Int32, b: Bool): Int32 = if (b) a+1 else a
        |def r: List[Int32] = List.zipWith(f, 1 :: 2 :: Nil, true :: true :: Nil)
      """.stripMargin
    runAnyTest(input, mkList(List(2, 3)))
  }

  test("zipWith.07") {
    val input =
      """def f(a: Int32, b: Bool): Int32 = if (b) a+1 else a
        |def r: List[Int32] = List.zipWith(f, 1 :: 2 :: Nil, true :: false :: Nil)
      """.stripMargin
    runAnyTest(input, mkList(List(2, 2)))
  }

  test("zipWith.08") {
    val input =
      """def f(a: Int32, b: Bool): Int32 = if (b) a+1 else a
        |def r: List[Int32] = List.zipWith(f, 1 :: 2 :: Nil, false :: true :: Nil)
      """.stripMargin
    runAnyTest(input, mkList(List(1, 3)))
  }

  test("zipWith.09") {
    val input =
      """def f(a: Int32, b: Bool): Int32 = if (b) a+1 else a
        |def r: List[Int32] = List.zipWith(f, 1 :: 2 :: Nil, false :: false :: Nil)
      """.stripMargin
    runAnyTest(input, mkList(List(1, 2)))
  }

  test("zipWith.10") {
    val input =
      """def f(a: Int32, b: Bool): Int32 = if (b) a+1 else a
        |def r: List[Int32] = List.zipWith(f, 1 :: 2 :: 3 :: 4 :: 5 :: 6 :: Nil, false :: true :: true :: false :: Nil)
      """.stripMargin
    runAnyTest(input, mkList(List(1, 3, 4, 4)))
  }

  test("unzip.01") {
    val input = "def r: (List[Int32], List[Bool]) = List.unzip(Nil)"
    runAnyTest(input, mkAnyTuple(mkNil, mkNil))
  }

  test("unzip.02") {
    val input = "def r: (List[Int32], List[Bool]) = List.unzip((1, true) :: Nil)"
    runAnyTest(input, mkAnyTuple(mkList(List(1)), mkBoolList(List(true))))
  }

  test("unzip.03") {
    val input = "def r: (List[Int32], List[Bool]) = List.unzip((1, true) :: (2, false) :: Nil)"
    runAnyTest(input, mkAnyTuple(mkList(List(1, 2)), mkBoolList(List(true, false))))
  }

  test("unzip.04") {
    val input = "def r: (List[Int32], List[Bool]) = List.unzip((1, true) :: (2, false) :: (3, false) :: Nil)"
    runAnyTest(input, mkAnyTuple(mkList(List(1, 2, 3)), mkBoolList(List(true, false, false))))
  }

  test("unzip.05") {
    val input = "def r: (List[BigInt], List[Bool]) = List.unzip((1ii, true) :: (2ii, false) :: (3ii, false) :: Nil)"
    runAnyTest(input, mkAnyTuple(mkBigIntList(List(1, 2, 3)), mkBoolList(List(true, false, false))))
  }

  test("map2.01") {
    val input =
      """def f(a: Int32, b: Bool): Int32 = if (b) a+1 else a
        |def r: List[Int32] = List.map2(f, Nil, Nil)
      """.stripMargin
    runAnyTest(input, mkNil)
  }

  test("map2.02") {
    val input =
      """def f(a: Int32, b: Bool): Int32 = if (b) a+1 else a
        |def r: List[Int32] = List.map2(f, 1 :: Nil, Nil)
      """.stripMargin
    runAnyTest(input, mkNil)
  }

  test("map2.03") {
    val input =
      """def f(a: Int32, b: Bool): Int32 = if (b) a+1 else a
        |def r: List[Int32] = List.map2(f, Nil, true :: Nil)
      """.stripMargin
    runAnyTest(input, mkNil)
  }

  test("map2.04") {
    val input =
      """def f(a: Int32, b: Bool): Int32 = if (b) a+1 else a
        |def r: List[Int32] = List.map2(f, 1 :: Nil, true :: Nil)
      """.stripMargin
    runAnyTest(input, mkList(List(2)))
  }

  test("map2.05") {
    val input =
      """def f(a: Int32, b: Bool): Int32 = if (b) a+1 else a
        |def r: List[Int32] = List.map2(f, 1 :: Nil, false :: Nil)
      """.stripMargin
    runAnyTest(input, mkList(List(1)))
  }

  test("map2.06") {
    val input =
      """def f(a: Int32, b: Bool): Int32 = if (b) a+1 else a
        |def r: List[Int32] = List.map2(f, 1 :: 2 :: Nil, true :: true :: Nil)
      """.stripMargin
    runAnyTest(input, mkList(List(2, 3)))
  }

  test("map2.07") {
    val input =
      """def f(a: Int32, b: Bool): Int32 = if (b) a+1 else a
        |def r: List[Int32] = List.map2(f, 1 :: 2 :: Nil, true :: false :: Nil)
      """.stripMargin
    runAnyTest(input, mkList(List(2, 2)))
  }

  test("map2.08") {
    val input =
      """def f(a: Int32, b: Bool): Int32 = if (b) a+1 else a
        |def r: List[Int32] = List.map2(f, 1 :: 2 :: Nil, false :: true :: Nil)
      """.stripMargin
    runAnyTest(input, mkList(List(1, 3)))
  }

  test("map2.09") {
    val input =
      """def f(a: Int32, b: Bool): Int32 = if (b) a+1 else a
        |def r: List[Int32] = List.map2(f, 1 :: 2 :: Nil, false :: false :: Nil)
      """.stripMargin
    runAnyTest(input, mkList(List(1, 2)))
  }

  test("map2.10") {
    val input =
      """def f(a: Int32, b: Bool): Int32 = if (b) a+1 else a
        |def r: List[Int32] = List.map2(f, 1 :: 2 :: 3 :: 4 :: 5 :: 6 :: Nil, false :: true :: true :: false :: Nil)
      """.stripMargin
    runAnyTest(input, mkList(List(1, 3, 4, 4)))
  }

  test("flatMap2.01") {
    val input =
      """def f(a: Int32, b: Bool): List[Int32] = if (b) List.repeat(a, a) else List.repeat(a+1, a+1)
        |def r: List[Int32] = List.flatMap2(f, Nil, Nil)
      """.stripMargin
    runAnyTest(input, mkNil)
  }

  test("flatMap2.02") {
    val input =
      """def f(a: Int32, b: Bool): List[Int32] = if (b) List.repeat(a, a) else List.repeat(a+1, a+1)
        |def r: List[Int32] = List.flatMap2(f, 1 :: Nil, Nil)
      """.stripMargin
    runAnyTest(input, mkNil)
  }

  test("flatMap2.03") {
    val input =
      """def f(a: Int32, b: Bool): List[Int32] = if (b) List.repeat(a, a) else List.repeat(a+1, a+1)
        |def r: List[Int32] = List.flatMap2(f, Nil, true :: Nil)
      """.stripMargin
    runAnyTest(input, mkNil)
  }

  test("flatMap2.04") {
    val input =
      """def f(a: Int32, b: Bool): List[Int32] = if (b) List.repeat(a, a) else List.repeat(a+1, a+1)
        |def r: List[Int32] = List.flatMap2(f, 1 :: Nil, true :: Nil)
      """.stripMargin
    runAnyTest(input, mkList(List(1)))
  }

  test("flatMap2.05") {
    val input =
      """def f(a: Int32, b: Bool): List[Int32] = if (b) List.repeat(a, a) else List.repeat(a+1, a+1)
        |def r: List[Int32] = List.flatMap2(f, 1 :: 2 :: Nil, true :: false :: Nil)
      """.stripMargin
    runAnyTest(input, mkList(List(1, 3, 3, 3)))
  }

  test("flatMap2.06") {
    val input =
      """def f(a: Int32, b: Bool): List[Int32] = if (b) List.repeat(a, a) else List.repeat(a+1, a+1)
        |def r: List[Int32] = List.flatMap2(f, 1 :: 2 :: 2 :: Nil, true :: false :: true :: Nil)
      """.stripMargin
    runAnyTest(input, mkList(List(1, 3, 3, 3, 2, 2)))
  }

  test("flatMap2.07") {
    val input =
      """def f(a: Int32, b: Bool): List[Int32] = if (b) List.repeat(a, a) else List.repeat(a+1, a+1)
        |def r: List[Int32] = List.flatMap2(f, 1 :: 2 :: 2 :: 4 :: Nil, true :: false :: true :: false :: false :: Nil)
      """.stripMargin
    runAnyTest(input, mkList(List(1, 3, 3, 3, 2, 2, 5, 5, 5, 5, 5)))
  }

  test("fold2.01") {
    val input =
      """def f(c: Int32, a: Int32, b: Bool): Int32 = if (b) a+c else a*c
        |def r: Int32 = List.fold2(f, 4, Nil, Nil)
      """.stripMargin
    runTest(input, 4)
  }

  test("fold2.02") {
    val input =
      """def f(c: Int32, a: Int32, b: Bool): Int32 = if (b) a+c else a*c
        |def r: Int32 = List.fold2(f, 4, 1 :: Nil, Nil)
      """.stripMargin
    runTest(input, 4)
  }

  test("fold2.03") {
    val input =
      """def f(c: Int32, a: Int32, b: Bool): Int32 = if (b) a+c else a*c
        |def r: Int32 = List.fold2(f, 4, Nil, true :: Nil)
      """.stripMargin
    runTest(input, 4)
  }

  test("fold2.04") {
    val input =
      """def f(c: Int32, a: Int32, b: Bool): Int32 = if (b) a+c else a*c
        |def r: Int32 = List.fold2(f, 4, 1 :: Nil, true :: Nil)
      """.stripMargin
    runTest(input, 5)
  }

  test("fold2.05") {
    val input =
      """def f(c: Int32, a: Int32, b: Bool): Int32 = if (b) a+c else a*c
        |def r: Int32 = List.fold2(f, 4, 2 :: Nil, false :: Nil)
      """.stripMargin
    runTest(input, 8)
  }

  test("fold2.06") {
    val input =
      """def f(c: Int32, a: Int32, b: Bool): Int32 = if (b) a+c else a*c
        |def r: Int32 = List.fold2(f, 4, 2 :: 7 :: Nil, false :: true :: Nil)
      """.stripMargin
    runTest(input, 15)
  }

  test("fold2.07") {
    val input =
      """def f(c: Int32, a: Int32, b: Bool): Int32 = if (b) a+c else a*c
        |def r: Int32 = List.fold2(f, 4, 2 :: 7 :: 4 :: Nil, false :: true :: false :: Nil)
      """.stripMargin
    runTest(input, 60)
  }

  test("fold2.08") {
    val input =
      """def f(c: Int32, a: Int32, b: Bool): Int32 = if (b) a+c else a*c
        |def r: Int32 = List.fold2(f, 4, 2 :: 7 :: 4 :: -9 :: Nil, false :: true :: false :: false :: Nil)
      """.stripMargin
    runTest(input, -540)
  }

  test("foldLeft2.01") {
    val input =
      """def f(c: Int32, a: Int32, b: Bool): Int32 = if (b) a+c else a*c
        |def r: Int32 = List.foldLeft2(f, 4, Nil, Nil)
      """.stripMargin
    runTest(input, 4)
  }

  test("foldLeft2.02") {
    val input =
      """def f(c: Int32, a: Int32, b: Bool): Int32 = if (b) a+c else a*c
        |def r: Int32 = List.foldLeft2(f, 4, 1 :: Nil, Nil)
      """.stripMargin
    runTest(input, 4)
  }

  test("foldLeft2.03") {
    val input =
      """def f(c: Int32, a: Int32, b: Bool): Int32 = if (b) a+c else a*c
        |def r: Int32 = List.foldLeft2(f, 4, Nil, true :: Nil)
      """.stripMargin
    runTest(input, 4)
  }

  test("foldLeft2.04") {
    val input =
      """def f(c: Int32, a: Int32, b: Bool): Int32 = if (b) a+c else a*c
        |def r: Int32 = List.foldLeft2(f, 4, 1 :: Nil, true :: Nil)
      """.stripMargin
    runTest(input, 5)
  }

  test("foldLeft2.05") {
    val input =
      """def f(c: Int32, a: Int32, b: Bool): Int32 = if (b) a+c else a*c
        |def r: Int32 = List.foldLeft2(f, 4, 2 :: Nil, false :: Nil)
      """.stripMargin
    runTest(input, 8)
  }

  test("foldLeft2.06") {
    val input =
      """def f(c: Int32, a: Int32, b: Bool): Int32 = if (b) a+c else a*c
        |def r: Int32 = List.foldLeft2(f, 4, 2 :: 7 :: Nil, false :: true :: Nil)
      """.stripMargin
    runTest(input, 15)
  }

  test("foldLeft2.07") {
    val input =
      """def f(c: Int32, a: Int32, b: Bool): Int32 = if (b) a+c else a*c
        |def r: Int32 = List.foldLeft2(f, 4, 2 :: 7 :: 4 :: Nil, false :: true :: false :: Nil)
      """.stripMargin
    runTest(input, 60)
  }

  test("foldLeft2.08") {
    val input =
      """def f(c: Int32, a: Int32, b: Bool): Int32 = if (b) a+c else a*c
        |def r: Int32 = List.foldLeft2(f, 4, 2 :: 7 :: 4 :: -9 :: Nil, false :: true :: false :: false :: Nil)
      """.stripMargin
    runTest(input, -540)
  }

  test("foldRight2.01") {
    val input =
      """def f(a: Int32, b: Bool, c: Int32): Int32 = if (b) a+c else a*c
        |def r: Int32 = List.foldRight2(f, 4, Nil, Nil)
      """.stripMargin
    runTest(input, 4)
  }

  test("foldRight2.02") {
    val input =
      """def f(a: Int32, b: Bool, c: Int32): Int32 = if (b) a+c else a*c
        |def r: Int32 = List.foldRight2(f, 4, 1 :: Nil, Nil)
      """.stripMargin
    runTest(input, 4)
  }

  test("foldRight2.03") {
    val input =
      """def f(a: Int32, b: Bool, c: Int32): Int32 = if (b) a+c else a*c
        |def r: Int32 = List.foldRight2(f, 4, Nil, true :: Nil)
      """.stripMargin
    runTest(input, 4)
  }

  test("foldRight2.04") {
    val input =
      """def f(a: Int32, b: Bool, c: Int32): Int32 = if (b) a+c else a*c
        |def r: Int32 = List.foldRight2(f, 4, 1 :: Nil, true :: Nil)
      """.stripMargin
    runTest(input, 5)
  }

  test("foldRight2.05") {
    val input =
      """def f(a: Int32, b: Bool, c: Int32): Int32 = if (b) a+c else a*c
        |def r: Int32 = List.foldRight2(f, 4, 2 :: Nil, false :: Nil)
      """.stripMargin
    runTest(input, 8)
  }

  test("foldRight2.06") {
    val input =
      """def f(a: Int32, b: Bool, c: Int32): Int32 = if (b) a+c else a*c
        |def r: Int32 = List.foldRight2(f, 4, 2 :: 7 :: Nil, false :: true :: Nil)
      """.stripMargin
    runTest(input, 22)
  }

  test("foldRight2.07") {
    val input =
      """def f(a: Int32, b: Bool, c: Int32): Int32 = if (b) a+c else a*c
        |def r: Int32 = List.foldRight2(f, 4, 5 :: 88 :: 2 :: 7 :: 4 :: Nil, false :: true :: false :: Nil)
      """.stripMargin
    runTest(input, 46)
  }

  test("foldRight2.08") {
    val input =
      """def f(a: Int32, b: Bool, c: Int32): Int32 = if (b) a+c else a*c
        |def r: Int32 = List.foldRight2(f, 4, 2 :: 7 :: 4 :: -9 :: Nil, false :: false :: true :: false :: false :: Nil)
      """.stripMargin
    runTest(input, -274)
  }

  test("foldRight2.09") {
    val input =
      """def f(a: Int32, b: Bool, c: Int32): Int32 = if (b) a+c else a*c
        |def r: Int32 = List.foldRight2(f, 4, 1 :: 2 :: 7 :: 4 :: -9 :: Nil, true :: false :: true :: false :: false :: Nil)
      """.stripMargin
    runTest(input, -273)
  }

  test("concatMap.01") {
    val input =
      """def f(i: Int32): List[Int32] = List.repeat(i, i)
        |def r: List[Int32] = List.concatMap(f, Nil)
      """.stripMargin
    runAnyTest(input, mkNil)
  }

  test("concatMap.02") {
    val input =
      """def f(i: Int32): List[Int32] = List.repeat(i, i)
        |def r: List[Int32] = List.concatMap(f, 1 :: Nil)
      """.stripMargin
    runAnyTest(input, mkList(List(1)))
  }

  test("concatMap.03") {
    val input =
      """def f(i: Int32): List[Int32] = List.repeat(i, i)
        |def r: List[Int32] = List.concatMap(f, 3 :: Nil)
      """.stripMargin
    runAnyTest(input, mkList(List(3, 3, 3)))
  }

  test("concatMap.04") {
    val input =
      """def f(i: Int32): List[Int32] = List.repeat(i, i)
        |def r: List[Int32] = List.concatMap(f, 2 :: 1 :: Nil)
      """.stripMargin
    runAnyTest(input, mkList(List(2, 2, 1)))
  }

  test("concatMap.05") {
    val input =
      """def f(i: Int32): List[Int32] = List.repeat(i, i)
        |def r: List[Int32] = List.concatMap(f, 2 :: 1 :: 3 :: Nil)
      """.stripMargin
    runAnyTest(input, mkList(List(2, 2, 1, 3, 3, 3)))
  }

  test("concatMap.06") {
    val input =
      """def f(i: Int32): List[Int32] = List.repeat(i, i)
        |def r: List[Int32] = List.concatMap(f, 2 :: 1 :: 3 :: 4 :: Nil)
      """.stripMargin
    runAnyTest(input, mkList(List(2, 2, 1, 3, 3, 3, 4, 4, 4, 4)))
  }

  test("filterMap.01") {
    val input =
      """def f(i: Int32): Option[Int32] = if (i % 2 == 0) Some(i/2) else None
        |def r: List[Int32] = List.filterMap(f, Nil)
      """.stripMargin
    runAnyTest(input, mkNil)
  }

  test("filterMap.02") {
    val input =
      """def f(i: Int32): Option[Int32] = if (i % 2 == 0) Some(i/2) else None
        |def r: List[Int32] = List.filterMap(f, 1 :: Nil)
      """.stripMargin
    runAnyTest(input, mkNil)
  }

  test("filterMap.03") {
    val input =
      """def f(i: Int32): Option[Int32] = if (i % 2 == 0) Some(i/2) else None
        |def r: List[Int32] = List.filterMap(f, 2 :: Nil)
      """.stripMargin
    runAnyTest(input, mkList(List(1)))
  }

  test("filterMap.04") {
    val input =
      """def f(i: Int32): Option[Int32] = if (i % 2 == 0) Some(i/2) else None
        |def r: List[Int32] = List.filterMap(f, 1 :: 2 :: Nil)
      """.stripMargin
    runAnyTest(input, mkList(List(1)))
  }

  test("filterMap.05") {
    val input =
      """def f(i: Int32): Option[Int32] = if (i % 2 == 0) Some(i/2) else None
        |def r: List[Int32] = List.filterMap(f, 4 :: 1 :: Nil)
      """.stripMargin
    runAnyTest(input, mkList(List(2)))
  }

  test("filterMap.06") {
    val input =
      """def f(i: Int32): Option[Int32] = if (i % 2 == 0) Some(i/2) else None
        |def r: List[Int32] = List.filterMap(f, -9 :: 1 :: Nil)
      """.stripMargin
    runAnyTest(input, mkNil)
  }

  test("filterMap.07") {
    val input =
      """def f(i: Int32): Option[Int32] = if (i % 2 == 0) Some(i/2) else None
        |def r: List[Int32] = List.filterMap(f, -8 :: 44 :: Nil)
      """.stripMargin
    runAnyTest(input, mkList(List(-4, 22)))
  }

  test("filterMap.08") {
    val input =
      """def f(i: Int32): Option[Int32] = if (i % 2 == 0) Some(i/2) else None
        |def r: List[Int32] = List.filterMap(f, -8 :: 44 :: 11 :: 0 :: 4 :: 87 :: 1 :: 4 :: 3 :: -18 :: Nil)
      """.stripMargin
    runAnyTest(input, mkList(List(-4, 22, 0, 2, 2, -9)))
  }

  test("findMap.01") {
    val input =
      """def f(i: Int32): Option[Int32] = if (i % 2 == 0) Some(i/2) else None
        |def r: Option[Int32] = List.findMap(f, Nil)
      """.stripMargin
    runAnyTest(input, mkNone)
  }

  test("findMap.02") {
    val input =
      """def f(i: Int32): Option[Int32] = if (i % 2 == 0) Some(i/2) else None
        |def r: Option[Int32] = List.findMap(f, 1 :: Nil)
      """.stripMargin
    runAnyTest(input, mkNone)
  }

  test("findMap.03") {
    val input =
      """def f(i: Int32): Option[Int32] = if (i % 2 == 0) Some(i/2) else None
        |def r: Option[Int32] = List.findMap(f, 2 :: Nil)
      """.stripMargin
    runAnyTest(input, mkSome(1))
  }

  test("findMap.04") {
    val input =
      """def f(i: Int32): Option[Int32] = if (i % 2 == 0) Some(i/2) else None
        |def r: Option[Int32] = List.findMap(f, 1 :: 3 :: Nil)
      """.stripMargin
    runAnyTest(input, mkNone)
  }

  test("findMap.05") {
    val input =
      """def f(i: Int32): Option[Int32] = if (i % 2 == 0) Some(i/2) else None
        |def r: Option[Int32] = List.findMap(f, 12 :: 3 :: Nil)
      """.stripMargin
    runAnyTest(input, mkSome(6))
  }

  test("findMap.06") {
    val input =
      """def f(i: Int32): Option[Int32] = if (i % 2 == 0) Some(i/2) else None
        |def r: Option[Int32] = List.findMap(f, 11 :: 38 :: Nil)
      """.stripMargin
    runAnyTest(input, mkSome(19))
  }

  test("findMap.07") {
    val input =
      """def f(i: Int32): Option[Int32] = if (i % 2 == 0) Some(i/2) else None
        |def r: Option[Int32] = List.findMap(f, 112 :: 38 :: Nil)
      """.stripMargin
    runAnyTest(input, mkSome(56))
  }

  test("findMap.08") {
    val input =
      """def f(i: Int32): Option[Int32] = if (i % 2 == 0) Some(i/2) else None
        |def r: Option[Int32] = List.findMap(f, 1 :: 3 :: 5 :: 7 :: 87 :: 112 :: 38 :: 37 :: Nil)
      """.stripMargin
    runAnyTest(input, mkSome(56))
  }

  test("findMap.09") {
    val input =
      """def f(i: Int32): Option[Int32] = if (i % 2 == 0) Some(i/2) else None
        |def r: Option[Int32] = List.findMap(f, 12 :: 3 :: 5 :: 7 :: 87 :: 112 :: 38 :: 37 :: Nil)
      """.stripMargin
    runAnyTest(input, mkSome(6))
  }

  test("toSet.01") {
    val input = "def r: Set[Int32] = List.toSet(Nil)"
    runAnyTest(input, mkSet(List()))
  }

  test("toSet.02") {
    val input = "def r: Set[Int32] = List.toSet(1 :: Nil)"
    runAnyTest(input, mkSet(List(1)))
  }

  test("toSet.03") {
    val input = "def r: Set[Int32] = List.toSet(1 :: 2 :: Nil)"
    runAnyTest(input, mkSet(List(1, 2)))
  }

  test("toSet.04") {
    val input = "def r: Set[Int32] = List.toSet(2 :: 1 :: Nil)"
    runAnyTest(input, mkSet(List(2, 1)))
  }

  test("toSet.05") {
    val input = "def r: Set[Int32] = List.toSet(2 :: 2 :: Nil)"
    runAnyTest(input, mkSet(List(2)))
  }

  test("toSet.06") {
    val input = "def r: Set[Int32] = List.toSet(1 :: 2 :: 3 :: Nil)"
    runAnyTest(input, mkSet(List(1, 2, 3)))
  }

  test("toSet.07") {
    val input = "def r: Set[Int32] = List.toSet(2 :: 1 :: 2 :: 3 :: Nil)"
    runAnyTest(input, mkSet(List(1, 2, 3)))
  }

  test("toSet.08") {
    val input = "def r: Set[Int32] = List.toSet(11 :: 9 :: -1 :: 3 :: 2 :: 1 :: 2 :: 3 :: 11 :: Nil)"
    runAnyTest(input, mkSet(List(9, -1, 1, 2, 3, 11)))
  }

  test("toSet.09") {
    val input = "def r: Set[Int32] = List.toSet(4 :: 11 :: 9 :: 3 :: 4 :: 1 :: 9 :: -9 :: Nil)"
    runAnyTest(input, mkSet(List(11, 3, 4, 1, 9, -9)))
  }
}<|MERGE_RESOLUTION|>--- conflicted
+++ resolved
@@ -50,14 +50,9 @@
   def mkNil: AnyRef = Value.mkNil
   def mkNone: AnyRef = Value.mkNone()
   def mkSome(x: Int): AnyRef = Value.mkSome(new Integer(x))
-<<<<<<< HEAD
-  def mkTuple(x: Int, y: Int): AnyRef = Value.Tuple(Array(new Integer(x), new Integer(y)))
-  def mkAnyTuple(x: AnyRef, y: AnyRef): AnyRef = Value.Tuple(Array(x, y))
   def mkSet(xs: List[Int]): AnyRef = Value.mkFlixSet(xs.map(x => new Integer(x)))
-=======
   def mkTuple(x: Int, y: Int): AnyRef = Array(new Integer(x), new Integer(y))
   def mkAnyTuple(x: AnyRef, y: AnyRef): AnyRef = Array(x, y)
->>>>>>> 54997b2f
 
   test("isEmpty.01") {
     val input = "def r: Bool = List.isEmpty(Nil)"
