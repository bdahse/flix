--- conflicted
+++ resolved
@@ -29,13 +29,8 @@
   val Library: List[String] = List()
 
   {
-<<<<<<< HEAD
-    val opts = Options.DefaultTest.copy(evaluation=Evaluation.Interpreted)
-    val flix = new Flix().setOptions(opts)
-=======
     val opts = Options.DefaultTest
     val flix = new Flix().setOptions(opts.copy(core = false))
->>>>>>> 1458a1e4
 
     // Add the given path.
     flix.addPath(path)
